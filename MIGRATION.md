# Migration

- [Migration](#migration)
    - [From version 1.x.x to 2.0.x](#from-version-1xx-to-20x)
        -[Deprecated API and components](#deprecated-api-and-components)

## From version 1.x.x to 2.0.x

### Deprecated API and components

With our first major release several components where reviewed in order to remove properties already marked as deprecated.

- Deprecated
    - Button 
        - type replaced by category.
        - colorType replaced by category.
    - Card
        - Header
            - needsBorder (not in use).
        - Content
            - needsBorder (not in use).
        - Footer    
            - actions.icon replaced by iconCallback
    - Dropdown
<<<<<<< HEAD
        - label replaced by labels.title
    - List
        - values.leftIcon replaced by values.iconCallback
        - Affects:
            - Dropdown Menu
            - Vertical Navigation 
=======
        - label replaced by labels.title.
    - KPI
        - kpiTextConfiguration replaced by labels.
>>>>>>> 2fd028e5
<|MERGE_RESOLUTION|>--- conflicted
+++ resolved
@@ -22,15 +22,11 @@
         - Footer    
             - actions.icon replaced by iconCallback
     - Dropdown
-<<<<<<< HEAD
         - label replaced by labels.title
     - List
         - values.leftIcon replaced by values.iconCallback
         - Affects:
             - Dropdown Menu
             - Vertical Navigation 
-=======
-        - label replaced by labels.title.
     - KPI
-        - kpiTextConfiguration replaced by labels.
->>>>>>> 2fd028e5
+        - kpiTextConfiguration replaced by labels.