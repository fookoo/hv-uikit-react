# Migration

- [Migration](#migration)
<<<<<<< HEAD
  - [From version 1.x.x to 2.0.x](#from-version-1xx-to-20x) -[Deprecated API and components](#deprecated-api-and-components)
=======
  -[From version 1.x.x to 2.0.x](#from-version-1xx-to-20x) 
  -[Deprecated API and components](#deprecated-api-and-components)
>>>>>>> bb1abc2d

## From version 1.x.x to 2.0.x

### Deprecated API and components

With our first major release several components where reviewed in order to remove properties already marked as deprecated.

- Deprecated
  - Button
<<<<<<< HEAD
    - type replaced by category.
    - colorType replaced by category.
=======
    - **type** replaced by **category**.
    - **colorType** replaced by **category**.
>>>>>>> bb1abc2d
  - Card
    - Header
      - needsBorder (not in use).
    - Content
      - needsBorder (not in use).
    - Footer
      - actions.icon replaced by iconCallback
  - Dropdown
    - label replaced by labels.title
<<<<<<< HEAD
  - Text area
    - **inputTextConfiguration** replaced by **labels**
    - **value** replaced by **initialValue** (used just for initial values)
    - **inputValue** replaced by **value**
=======
  - Checkbox
    - **propsIcon** replaced by **formControlLabelProps**
    - **propsLabel  ** replaced by **checkboxProps**
    - **type** replaced by **category**.
    - **colorType** replaced by **category**.
  - Card
    - Header
      - **needsBorder** (not in use).
    - Content
      - **needsBorder** (not in use).
    - Footer
      - **actions.icon** replaced by **iconCallback**
  - Dropdown
    - **label** replaced by **labels.title**
  - Table    
    - **titleText** replaced by **labels.titleText**
    - **subtitleText** replaced by **labels.subtitleText**
  - Login
    - **titleText** replaced by **labels.titleText**
    - **recoveryTitle** replaced by **labels.recoveryTitle**
    - **messageToRecover** replaced by **labels.messageToRecover**
    - **messageAfterRecover** replaced by **labels.messageAfterRecover**
    - **recoveryInputLabel** replaced by **labels.recoveryInputLabel**
    - **recoveryPlaceholder** replaced by **labels.recoveryPlaceholder**
    - **recoveryErrorMessage** replaced by **labels.recoveryErrorMessage**
    - **userNameInputLabel** replaced by **labels.userNameInputLabel**
    - **userNamePlaceHolder** replaced by **labels.userNamePlaceHolder**
    - **passwordInputLabel** replaced by **labels.passwordInputLabel**
    - **passwordPlaceHolder** replaced by **labels.passwordPlaceHolder**
    - **rememberMeLabel** replaced by **labels.rememberMeLabel**
    - **incorrectCredentialsMessage** replaced by **labels.incorrectCredentialsMessage**
   - List
     - **values.leftIcon** replaced by **values.iconCallback**
     - Affects:
       - Dropdown Menu
       - Vertical Navigation 
   - KPI
     - **kpiTextConfiguration** replaced by **labels**.
   - Radio button
     - **propsLabel** replaced by **formControlLabelProps**
     - **propsIcon** replaced by **radioProps**
   - Snackbar
     - **message** replaced by **label**
>>>>>>> bb1abc2d
<|MERGE_RESOLUTION|>--- conflicted
+++ resolved
@@ -1,12 +1,8 @@
 # Migration
 
 - [Migration](#migration)
-<<<<<<< HEAD
-  - [From version 1.x.x to 2.0.x](#from-version-1xx-to-20x) -[Deprecated API and components](#deprecated-api-and-components)
-=======
   -[From version 1.x.x to 2.0.x](#from-version-1xx-to-20x) 
   -[Deprecated API and components](#deprecated-api-and-components)
->>>>>>> bb1abc2d
 
 ## From version 1.x.x to 2.0.x
 
@@ -16,13 +12,8 @@
 
 - Deprecated
   - Button
-<<<<<<< HEAD
-    - type replaced by category.
-    - colorType replaced by category.
-=======
     - **type** replaced by **category**.
     - **colorType** replaced by **category**.
->>>>>>> bb1abc2d
   - Card
     - Header
       - needsBorder (not in use).
@@ -32,12 +23,10 @@
       - actions.icon replaced by iconCallback
   - Dropdown
     - label replaced by labels.title
-<<<<<<< HEAD
   - Text area
     - **inputTextConfiguration** replaced by **labels**
     - **value** replaced by **initialValue** (used just for initial values)
     - **inputValue** replaced by **value**
-=======
   - Checkbox
     - **propsIcon** replaced by **formControlLabelProps**
     - **propsLabel  ** replaced by **checkboxProps**
@@ -80,5 +69,4 @@
      - **propsLabel** replaced by **formControlLabelProps**
      - **propsIcon** replaced by **radioProps**
    - Snackbar
-     - **message** replaced by **label**
->>>>>>> bb1abc2d
+     - **message** replaced by **label**