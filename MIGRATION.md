# Migration

- [Migration](#migration)
<<<<<<< HEAD
  - [From version 1.x.x to 2.0.x](#from-version-1xx-to-20x) -[Deprecated API and components](#deprecated-api-and-components)
=======
  -[From version 1.x.x to 2.0.x](#from-version-1xx-to-20x) 
  -[Deprecated API and components](#deprecated-api-and-components)
>>>>>>> 14893f73

## From version 1.x.x to 2.0.x

### Deprecated API and components

With our first major release several components where reviewed in order to remove properties already marked as deprecated.

- Deprecated
  - Button
<<<<<<< HEAD
    - type replaced by category.
    - colorType replaced by category.
  - Card
    - Header
      - needsBorder (not in use).
    - Content
      - needsBorder (not in use).
    - Footer
      - actions.icon replaced by iconCallback
  - Dropdown
    - label replaced by labels.title
  - Checkbox
    - **propsIcon** replaced by **formControlLabelProps**
    - **propsLabel  ** replaced by **checkboxProps**
=======
    - **type** replaced by **category**.
    - **colorType** replaced by **category**.
  - Card
    - Header
      - **needsBorder** (not in use).
    - Content
      - **needsBorder** (not in use).
    - Footer
      - **actions.icon** replaced by **iconCallback**
  - Dropdown
    - **label** replaced by **labels.title**
  - Login
    - **titleText** replaced by **labels.titleText**
    - **recoveryTitle** replaced by **labels.recoveryTitle**
    - **messageToRecover** replaced by **labels.messageToRecover**
    - **messageAfterRecover** replaced by **labels.messageAfterRecover**
    - **recoveryInputLabel** replaced by **labels.recoveryInputLabel**
    - **recoveryPlaceholder** replaced by **labels.recoveryPlaceholder**
    - **recoveryErrorMessage** replaced by **labels.recoveryErrorMessage**
    - **userNameInputLabel** replaced by **labels.userNameInputLabel**
    - **userNamePlaceHolder** replaced by **labels.userNamePlaceHolder**
    - **passwordInputLabel** replaced by **labels.passwordInputLabel**
    - **passwordPlaceHolder** replaced by **labels.passwordPlaceHolder**
    - **rememberMeLabel** replaced by **labels.rememberMeLabel**
    - **incorrectCredentialsMessage** replaced by **labels.incorrectCredentialsMessage**
    - List
        - **values.leftIcon** replaced by **values.iconCallback**
        - Affects:
            - Dropdown Menu
            - Vertical Navigation 
    - KPI
        - **kpiTextConfiguration** replaced by **labels**.
>>>>>>> 14893f73
<|MERGE_RESOLUTION|>--- conflicted
+++ resolved
@@ -1,12 +1,8 @@
 # Migration
 
 - [Migration](#migration)
-<<<<<<< HEAD
-  - [From version 1.x.x to 2.0.x](#from-version-1xx-to-20x) -[Deprecated API and components](#deprecated-api-and-components)
-=======
   -[From version 1.x.x to 2.0.x](#from-version-1xx-to-20x) 
   -[Deprecated API and components](#deprecated-api-and-components)
->>>>>>> 14893f73
 
 ## From version 1.x.x to 2.0.x
 
@@ -16,7 +12,6 @@
 
 - Deprecated
   - Button
-<<<<<<< HEAD
     - type replaced by category.
     - colorType replaced by category.
   - Card
@@ -31,7 +26,6 @@
   - Checkbox
     - **propsIcon** replaced by **formControlLabelProps**
     - **propsLabel  ** replaced by **checkboxProps**
-=======
     - **type** replaced by **category**.
     - **colorType** replaced by **category**.
   - Card
@@ -57,11 +51,10 @@
     - **passwordPlaceHolder** replaced by **labels.passwordPlaceHolder**
     - **rememberMeLabel** replaced by **labels.rememberMeLabel**
     - **incorrectCredentialsMessage** replaced by **labels.incorrectCredentialsMessage**
-    - List
-        - **values.leftIcon** replaced by **values.iconCallback**
-        - Affects:
-            - Dropdown Menu
-            - Vertical Navigation 
-    - KPI
-        - **kpiTextConfiguration** replaced by **labels**.
->>>>>>> 14893f73
+   - List
+     - **values.leftIcon** replaced by **values.iconCallback**
+     - Affects:
+       - Dropdown Menu
+       - Vertical Navigation 
+   - KPI
+     - **kpiTextConfiguration** replaced by **labels**.