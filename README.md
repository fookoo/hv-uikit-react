--- conflicted
+++ resolved
@@ -9,21 +9,19 @@
 ![alt text](https://img.shields.io/badge/plataforms-chrome%20%7C%20firefox%20%7C%20safari%20%7C%20edge%20%7C%20ie%2011-blue.svg)
 ![alt text](https://img.shields.io/badge/core--coverage-80%25-green.svg)
 ![alt text](https://img.shields.io/badge/lab--coverage-68%25-orange.svg)
-<<<<<<< HEAD
 ![CI](https://github.com/pentaho/hv-uikit-react/workflows/CI/badge.svg?branch=next)
-=======
-![alt text](https://github.com/pentaho/hv-uikit-react/workflows/Continuous%20Integration/badge.svg?branch=alpha)
->>>>>>> 0dec388a
 
 </div>
 
 <div style="background: #cccccc">
 
 ## Next Major Release (Early Second Quarter 2020)
-We are actively planning and starting to work on the next major release. This development will happen in the branch called `next` and we will provide builds as soon as possible. 
-For more information about the schedule please check the Release Schedule section under Discover More. 
+
+We are actively planning and starting to work on the next major release. This development will happen in the branch called `next` and we will provide builds as soon as possible.
+For more information about the schedule please check the Release Schedule section under Discover More.
 
 #### These are features planned for the next release:
+
 - upgrade our main dependency Material UI to its latest version 4.x.
 - api cleanup, removing deprecated properties of our components.
 - remove deprecated components (core and lab).
@@ -34,6 +32,7 @@
 </div>
 
 #### npm registry
+
 Our packages are being published to a public npm registry. If you want to use this project please make sure you have _.npmrc_ config file with one of the following lines:
 
 ```
@@ -43,16 +42,19 @@
 Or if you want to use it for all dependencies
 registry=https://nexus.pentaho.org/repository/group-npm/
 ```
+
 Please check that your npmrc has this by running `npm config ls -l`, otherwise you can add it to the config by running `npm config edit`, otherwise the installation step below will not work.
 
 ### Installation
-  - core - ```npm install @hv/uikit-react-core```
-  - lab - ```npm install @hv/uikit-react-lab```
-  - icons - ```npm install @hv/uikit-react-icons```
+
+- core - `npm install @hv/uikit-react-core`
+- lab - `npm install @hv/uikit-react-lab`
+- icons - `npm install @hv/uikit-react-icons`
 
 To always have the latest development version of the UIkit, even before a release, you may want to use npm with the `latest` tag.
 
 #### global link
+
 If you need to work on a component and watch the changes reflected on your application at the same time, you can [link](https://docs.npmjs.com/cli/link.html) your packages globally:
 
 ```bash
@@ -62,6 +64,7 @@
 It will create a symlink in the global folder {prefix}/lib/node_modules/<package> for each package.
 
 ### Getting Started
+
 Install root dependencies.
 
 ```bash
@@ -85,13 +88,16 @@
 ```
 
 #### documentation
-Interested in running our documentation just to explore what we have, but don't want to bootstrap the project? 
-Please download our latest [documentation package](https://nexus.pentaho.org/#browse/search/npm=name.raw%3Duikit-react-doc) and open its index.html file.   
+
+Interested in running our documentation just to explore what we have, but don't want to bootstrap the project?
+Please download our latest [documentation package](https://nexus.pentaho.org/#browse/search/npm=name.raw%3Duikit-react-doc) and open its index.html file.
 
 ## Changelog
+
 Recently Updated? Please read the packages changelog: [core](https://github.com/pentaho/hv-uikit-react/blob/alpha/packages/core/CHANGELOG.md), [lab](https://github.com/pentaho/hv-uikit-react/blob/alpha/packages/lab/CHANGELOG.md), [icons](https://github.com/pentaho/hv-uikit-react/blob/alpha/packages/icons/CHANGELOG.md), [doc](https://github.com/pentaho/hv-uikit-react/blob/alpha/packages/doc/CHANGELOG.md).
 
 ## Contributing
+
 You need to ask to be added as a project member, to be able to contribute:
 
 - **#ui-kit** slack channel on the [hitachivantara-eng](https://hitachivantara-eng.slack.com/messages/CFY74GK6G) workspace.
@@ -104,12 +110,14 @@
 We provide some [examples](https://github.com/pentaho/hv-uikit-react/tree/alpha/examples) supporting several platforms.
 
 ## License
+
 This project is licensed under the terms of the [Apache 2.0 license](https://github.com/pentaho/hv-uikit-react/blob/alpha/LICENSE.md).
 
 ## Team
+
 An overview of the founding team and core contributors to Hitachi Vantara UI-KIT.
 
-UI-KIT is maintained by a small group of invaluable core contributors, with the massive support and involvement of the community. 😄 
+UI-KIT is maintained by a small group of invaluable core contributors, with the massive support and involvement of the community. 😄
 
 - Diogo Mariano ([@diogofscmariano](https://github.com/diogofscmariano))
 - Tiago Santos ([@tiago-ssantos](https://github.com/tiago-ssantos))
