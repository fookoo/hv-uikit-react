--- conflicted
+++ resolved
@@ -32,31 +32,17 @@
     "ts-check": "npx tsc -p tsconfig.json"
   },
   "peerDependencies": {
-<<<<<<< HEAD
     "@material-ui/core": "^4.11.0",
     "react": "^16.13.1",
     "react-dom": "^16.13.1",
     "react-monaco-editor": "^0.36.0"
   },
   "dependencies": {
-    "@hv/uikit-react-core": "^2.12.4",
-    "@hv/uikit-react-icons": "^2.3.2",
+    "@hv/uikit-react-core": "^2.13.0",
+    "@hv/uikit-react-icons": "^2.3.3",
     "clsx": "^1.1.1",
     "lodash": "^4.17.20",
     "moment": "^2.29.0",
-=======
-    "@material-ui/core": "~4.8.0",
-    "react": "^16.8.6",
-    "react-dom": "^16.8.6",
-    "react-monaco-editor": "^0.36.0"
-  },
-  "dependencies": {
-    "@hv/uikit-react-core": "^2.13.0",
-    "@hv/uikit-react-icons": "^2.3.3",
-    "clsx": "^1.1.0",
-    "lodash": "^4.17.15",
-    "moment": "^2.26.0",
->>>>>>> b8a511d1
     "moment-timezone": "^0.5.31",
     "prop-types": "^15.7.2",
     "rc-slider": "8.6.3",
