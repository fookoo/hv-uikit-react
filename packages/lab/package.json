{
  "name": "@hv/uikit-react-lab",
  "version": "1.8.0",
  "description": "A collection of contributed React components for the Hitachi Vantara's Design System.",
  "homepage": "https://github.com/pentaho/hv-uikit-react",
  "license": "Apache-2.0",
  "author": {
    "name": "Hitachi Vantara UI Kit Team"
  },
  "main": "dist/index.js",
  "module": "dist/index.es.js",
  "repository": {
    "type": "git",
    "url": "https://github.com/pentaho/hv-uikit-react.git"
  },
  "scripts": {
    "dev": "npm-run-all clean -p dev:*",
    "dev:watch": "watch \"npm run build\" src",
    "build": "npm-run-all clean build:*",
    "build:copy": "copyfiles -f src/index.js dist && mv dist/index.js dist/index.es.js",
    "build:babel": "npx babel src -d dist --source-maps --copy-files",
    "build:clean": "npx del-cli dist/**/tests",
    "clean": "npx del-cli dist",
    "test": "jest -c config/jest-config.js --coverage",
    "test:watch": "jest -c config/jest-config.js --watch",
    "test:update": "jest -c ./config/jest-config.js --u",
    "prepublish": "npm run build",
    "postpublish": "npm run clean",
    "link": "npm link",
    "update-uikit-common": "npm update @hv/uikit-common-themes"
  },
  "peerDependencies": {
    "react": "^16.8.6",
    "react-dom": "^16.8.6"
  },
  "dependencies": {
<<<<<<< HEAD
    "@hv/uikit-common-themes": "^1.4.1",
    "@hv/uikit-react-core": "^1.8.0",
=======
    "@hv/uikit-common-themes": "^1.2.0",
    "@hv/uikit-react-core": "^1.10.0",
>>>>>>> 164eaa52
    "@hv/uikit-react-icons": "^1.4.0",
    "@material-ui/core": "^3.9.3",
    "@material-ui/icons": "3.0.2",
    "classnames": "2.2.6",
    "lodash": "4.17.11",
    "moment": "2.24.0",
    "moment-timezone": "0.5.26",
    "popper.js": "^1.14.1",
    "prop-types": "15.7.2",
    "rc-slider": "8.6.3",
    "rc-tooltip": "3.7.3",
    "react-date-range": "1.0.0-beta2",
    "react-day-picker": "7.3.0",
    "react-jss": "8.6.1",
    "react-select": "2.4.2"
  },
  "devDependencies": {
    "@babel/cli": "7.2.3",
    "@babel/core": "7.4.0",
    "@babel/plugin-proposal-class-properties": "7.4.0",
    "@babel/plugin-transform-regenerator": "7.4.0",
    "@babel/plugin-transform-runtime": "7.4.0",
    "@babel/preset-env": "7.4.2",
    "@babel/preset-react": "7.0.0",
    "@babel/runtime": "7.4.0",
    "babel-core": "7.0.0-bridge.0",
    "babel-eslint": "9.0.0",
    "babel-jest": "23.6.0",
    "babel-loader": "8.0.5",
    "babel-plugin-module-resolver": "3.2.0",
    "cash-mv": "0.2.0",
    "copyfiles": "2.1.0",
    "del-cli": "1.1.0",
    "enzyme": "3.9.0",
    "enzyme-adapter-react-16": "1.11.2",
    "enzyme-to-json": "3.3.5",
    "jest": "23.6.0",
    "jest-junit": "6.3.0",
    "jss-snapshot-serializer": "1.0.0",
    "npm-run-all": "4.1.5",
    "react": "^16.8.6",
    "react-dom": "^16.8.6"
  },
  "files": [
    "dist"
  ],
  "jest": {
    "testEnvironment": "node"
  }
}<|MERGE_RESOLUTION|>--- conflicted
+++ resolved
@@ -34,13 +34,8 @@
     "react-dom": "^16.8.6"
   },
   "dependencies": {
-<<<<<<< HEAD
     "@hv/uikit-common-themes": "^1.4.1",
-    "@hv/uikit-react-core": "^1.8.0",
-=======
-    "@hv/uikit-common-themes": "^1.2.0",
     "@hv/uikit-react-core": "^1.10.0",
->>>>>>> 164eaa52
     "@hv/uikit-react-icons": "^1.4.0",
     "@material-ui/core": "^3.9.3",
     "@material-ui/icons": "3.0.2",
