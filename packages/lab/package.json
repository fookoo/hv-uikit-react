{
  "name": "@hv/uikit-react-lab",
<<<<<<< HEAD
  "version": "2.5.14",
  "description": "A collection of contributed React components for the Hitachi Vantara Design System.",
=======
  "version": "2.5.15",
  "description": "A collection of contributed React components for the Hitachi Vantara's Design System.",
>>>>>>> 32dfb21e
  "homepage": "https://github.com/pentaho/hv-uikit-react",
  "license": "Apache-2.0",
  "author": {
    "name": "Hitachi Vantara UI Kit Team"
  },
  "main": "dist/index.js",
  "module": "dist/index.es.js",
  "typings": "dist/index.d.ts",
  "repository": {
    "type": "git",
    "url": "https://github.com/pentaho/hv-uikit-react.git"
  },
  "scripts": {
    "dev": "npm-run-all clean babel:watch copy",
    "build": "npm-run-all clean babel:build copy test:clean",
    "babel:watch": "npx babel src -d dist --source-maps --copy-files --watch",
    "babel:build": "npx babel src -d dist --source-maps --copy-files",
    "copy": "npx cp -f src/index.js dist/index.es.js",
    "clean": "npx del-cli dist",
    "test": "jest -c config/jest-config.js --coverage",
    "test:watch": "jest -c config/jest-config.js --watch",
    "test:update": "jest -c ./config/jest-config.js --u",
    "test:clean": "npx del-cli dist/**/tests",
    "prepare": "npm run build",
    "link": "npm link",
    "lint:prettier": "npx prettier --config ../../prettier.config.js --check \"src/**/*.js\"",
    "license-check": "node ../../scripts/license-check.cjs ../../config/license-check.json",
    "ts-check": "npx tsc -p tsconfig.json"
  },
  "peerDependencies": {
    "@material-ui/core": "^4.11.0",
    "react": "^16.13.1",
    "react-dom": "^16.13.1",
    "react-monaco-editor": "^0.36.0"
  },
  "dependencies": {
<<<<<<< HEAD
    "@hv/uikit-react-core": "^2.12.1",
    "@hv/uikit-react-icons": "^2.3.1",
    "clsx": "^1.1.1",
    "lodash": "^4.17.20",
    "moment": "^2.29.0",
=======
    "@hv/uikit-react-core": "^2.12.2",
    "@hv/uikit-react-icons": "^2.3.2",
    "clsx": "^1.1.0",
    "lodash": "^4.17.15",
    "moment": "^2.26.0",
>>>>>>> 32dfb21e
    "moment-timezone": "^0.5.31",
    "prop-types": "^15.7.2",
    "rc-slider": "8.6.3",
    "rc-tooltip": "^3.7.3"
  },
  "devDependencies": {
    "@babel/cli": "^7.11.6",
    "@babel/core": "^7.11.6",
    "@babel/plugin-proposal-class-properties": "^7.10.4",
    "@babel/plugin-transform-regenerator": "^7.10.4",
    "@babel/plugin-transform-runtime": "^7.11.5",
    "@babel/preset-env": "^7.11.5",
    "@babel/preset-react": "^7.10.4",
    "@babel/runtime": "^7.11.2",
    "babel-eslint": "^10.1.0",
    "babel-jest": "^26.3.0",
    "babel-loader": "^8.1.0",
    "babel-plugin-module-resolver": "^4.0.0",
    "cash-cp": "^0.2.0",
    "del-cli": "^3.0.1",
    "enzyme": "^3.11.0",
    "enzyme-adapter-react-16": "^1.15.5",
    "enzyme-to-json": "^3.6.0",
    "jest": "^26.4.2",
    "jest-junit": "^11.1.0",
    "jss-snapshot-serializer": "^1.0.0",
    "npm-run-all": "^4.1.5"
  },
  "files": [
    "dist"
  ],
  "jest": {
    "testEnvironment": "node"
  }
}<|MERGE_RESOLUTION|>--- conflicted
+++ resolved
@@ -1,12 +1,7 @@
 {
   "name": "@hv/uikit-react-lab",
-<<<<<<< HEAD
-  "version": "2.5.14",
-  "description": "A collection of contributed React components for the Hitachi Vantara Design System.",
-=======
   "version": "2.5.15",
   "description": "A collection of contributed React components for the Hitachi Vantara's Design System.",
->>>>>>> 32dfb21e
   "homepage": "https://github.com/pentaho/hv-uikit-react",
   "license": "Apache-2.0",
   "author": {
@@ -43,19 +38,11 @@
     "react-monaco-editor": "^0.36.0"
   },
   "dependencies": {
-<<<<<<< HEAD
-    "@hv/uikit-react-core": "^2.12.1",
-    "@hv/uikit-react-icons": "^2.3.1",
+    "@hv/uikit-react-core": "^2.12.2",
+    "@hv/uikit-react-icons": "^2.3.2",
     "clsx": "^1.1.1",
     "lodash": "^4.17.20",
     "moment": "^2.29.0",
-=======
-    "@hv/uikit-react-core": "^2.12.2",
-    "@hv/uikit-react-icons": "^2.3.2",
-    "clsx": "^1.1.0",
-    "lodash": "^4.17.15",
-    "moment": "^2.26.0",
->>>>>>> 32dfb21e
     "moment-timezone": "^0.5.31",
     "prop-types": "^15.7.2",
     "rc-slider": "8.6.3",
