{
  "name": "@hitachivantara/uikit-react-lab",
<<<<<<< HEAD
  "version": "3.40.0",
=======
  "version": "3.41.0",
>>>>>>> 5f8c234a
  "description": "A collection of contributed React components for the Hitachi Vantara's Design System.",
  "homepage": "https://github.com/lumada-design/hv-uikit-react",
  "license": "Apache-2.0",
  "author": {
    "name": "Hitachi Vantara UI Kit Team"
  },
  "sideEffects": false,
  "exports": {
    ".": "./dist/modern/index.js",
    "./dist/": "./dist/modern/"
  },
  "main": "./dist/index.js",
  "module": "./dist/legacy/index.js",
  "typings": "dist/index.d.ts",
  "repository": {
    "type": "git",
    "url": "https://github.com/lumada-design/hv-uikit-react.git"
  },
  "scripts": {
    "build": "npx npm-run-all --npm-path npm --serial clean build:babel build:post:**",
    "build:babel": "npx npm-run-all --npm-path npm --parallel build:babel:*",
    "build:babel:node": "BABEL_ENV=commonjs npx babel --root-mode upward src -d dist --extensions '.js,.jsx' --source-maps --ignore '**/tests','**/stories' --copy-files --no-copy-ignored",
    "build:babel:legacy": "BABEL_ENV=legacy npx babel --root-mode upward src -d dist/legacy --extensions '.js,.jsx' --source-maps --ignore '**/tests','**/stories' --copy-files --no-copy-ignored",
    "build:babel:modern": "BABEL_ENV=modern npx babel --root-mode upward src -d dist/modern --extensions '.js,.jsx' --source-maps --ignore '**/tests','**/stories' --copy-files --no-copy-ignored",
    "build:post:clean-snapshots": "npx del-cli **/dist/**/tests",
    "dev": "npx npm-run-all --npm-path npm clean dev:babel:watch",
    "dev:babel:watch": "npx babel --root-mode upward src -d dist --extensions '.js,.jsx' --source-maps --ignore '**/tests','**/stories' --copy-files --no-copy-ignored --watch",
    "clean": "npx del-cli dist",
    "test": "jest -c config/jest-config.js --coverage",
    "test:watch": "jest -c config/jest-config.js --watch",
    "test:update": "jest -c ./config/jest-config.js --u",
    "prepublishOnly": "npm run build",
    "link": "npm link",
    "yalc-publish": "npx yalc publish --no-scripts",
    "lint:prettier": "npx prettier --config ../../prettier.config.js --check \"src/**/*.js\"",
    "license-check": "node ../../scripts/license-check.cjs ../../config/license-check.json",
    "ts-check": "npx tsc -p ."
  },
  "peerDependencies": {
    "@material-ui/core": "^4.12.3",
    "react": "^16.13.1 || ^17.0.0",
    "react-dom": "^16.13.1 || ^17.0.0"
  },
  "dependencies": {
    "@babel/runtime": "^7.16.3",
<<<<<<< HEAD
    "@hitachivantara/uikit-react-core": "^3.61.0",
=======
    "@hitachivantara/uikit-react-core": "^3.62.0",
>>>>>>> 5f8c234a
    "@hitachivantara/uikit-react-icons": "^3.8.3",
    "@types/react-table": "^7.7.8",
    "clsx": "^1.1.1",
    "core-js": "^3.19.1",
    "dayjs": "^1.10.7",
    "lodash": "^4.17.21",
    "prop-types": "^15.7.2",
    "rc-slider": "8.6.3",
    "rc-tooltip": "^3.7.3",
    "react-color": "^2.19.3",
    "react-table": "^7.7.0"
  },
  "devDependencies": {
    "@testing-library/jest-dom": "^5.15.0",
    "@testing-library/react": "^12.1.2",
    "@testing-library/react-hooks": "^7.0.2",
    "@testing-library/user-event": "^13.5.0",
    "@wojtekmaj/enzyme-adapter-react-17": "^0.6.5",
    "cash-cp": "^0.2.0",
    "del-cli": "^4.0.1",
    "enzyme": "^3.11.0",
    "enzyme-to-json": "^3.6.2",
    "jest": "^27.3.1",
    "jest-fail-on-console": "^2.1.1",
    "jest-junit": "^13.0.0",
    "npm-run-all": "^4.1.5"
  },
  "files": [
    "dist"
  ],
  "jest": {
    "testEnvironment": "node"
  },
  "publishConfig": {
    "access": "public"
  }
}<|MERGE_RESOLUTION|>--- conflicted
+++ resolved
@@ -1,10 +1,6 @@
 {
   "name": "@hitachivantara/uikit-react-lab",
-<<<<<<< HEAD
-  "version": "3.40.0",
-=======
   "version": "3.41.0",
->>>>>>> 5f8c234a
   "description": "A collection of contributed React components for the Hitachi Vantara's Design System.",
   "homepage": "https://github.com/lumada-design/hv-uikit-react",
   "license": "Apache-2.0",
@@ -50,11 +46,7 @@
   },
   "dependencies": {
     "@babel/runtime": "^7.16.3",
-<<<<<<< HEAD
-    "@hitachivantara/uikit-react-core": "^3.61.0",
-=======
     "@hitachivantara/uikit-react-core": "^3.62.0",
->>>>>>> 5f8c234a
     "@hitachivantara/uikit-react-icons": "^3.8.3",
     "@types/react-table": "^7.7.8",
     "clsx": "^1.1.1",
