{
  "name": "@hv/uikit-react-lab",
<<<<<<< HEAD
  "version": "1.21.0",
=======
  "version": "2.0.0-next.2",
>>>>>>> 73c5ad7e
  "description": "A collection of contributed React components for the Hitachi Vantara's Design System.",
  "homepage": "https://github.com/pentaho/hv-uikit-react",
  "license": "Apache-2.0",
  "author": {
    "name": "Hitachi Vantara UI Kit Team"
  },
  "main": "dist/index.js",
  "module": "dist/index.es.js",
  "repository": {
    "type": "git",
    "url": "https://github.com/pentaho/hv-uikit-react.git"
  },
  "scripts": {
    "dev": "npm-run-all clean babel:watch copy",
    "build": "npm-run-all clean babel:build copy test:clean",
    "babel:watch": "npx babel src -d dist --source-maps --copy-files --watch",
    "babel:build": "npx babel src -d dist --source-maps --copy-files",
    "copy": "npx cp -f src/index.js dist/index.es.js",
    "clean": "npx del-cli dist",
    "test": "jest -c config/jest-config.js --coverage",
    "test:watch": "jest -c config/jest-config.js --watch",
    "test:update": "jest -c ./config/jest-config.js --u",
    "test:clean": "npx del-cli dist/**/tests",
    "prepare": "npm run build",
    "link": "npm link",
    "lint:prettier": "npx prettier --check \"src/**/*.js\"",
    "license-check": "node ../../scripts/license-check.cjs ../../config/license-check.json"
  },
  "peerDependencies": {
    "@material-ui/core": "^4.8.0",
    "react": "^16.8.6",
    "react-dom": "^16.8.6"
  },
  "dependencies": {
<<<<<<< HEAD
    "@hv/uikit-react-core": "^1.30.0",
    "@hv/uikit-react-icons": "^1.11.0",
    "@material-ui/core": "^3.9.3",
    "classnames": "^2.2.6",
=======
    "@hv/uikit-react-core": "^2.0.0-next.2",
    "@hv/uikit-react-icons": "^2.0.0-next.2",
    "clsx": "^1.1.0",
>>>>>>> 73c5ad7e
    "lodash": "^4.17.15",
    "moment": "^2.24.0",
    "moment-timezone": "^0.5.28",
    "prop-types": "^15.7.2",
    "rc-slider": "8.6.3",
    "rc-tooltip": "^3.7.3"
  },
  "devDependencies": {
    "@babel/cli": "^7.8.4",
    "@babel/core": "^7.8.7",
    "@babel/plugin-proposal-class-properties": "^7.8.3",
    "@babel/plugin-transform-regenerator": "^7.8.7",
    "@babel/plugin-transform-runtime": "^7.8.3",
    "@babel/preset-env": "^7.8.7",
    "@babel/preset-react": "^7.8.3",
    "@babel/runtime": "^7.8.7",
    "babel-eslint": "^10.1.0",
    "babel-jest": "^24.9.0",
    "babel-loader": "^8.0.5",
    "babel-plugin-module-resolver": "^4.0.0",
    "cash-cp": "^0.2.0",
    "del-cli": "^3.0.0",
    "enzyme": "^3.11.0",
    "enzyme-adapter-react-16": "^1.15.2",
    "enzyme-to-json": "^3.4.4",
    "jest": "^24.9.0",
    "jest-junit": "^6.3.0",
    "jss-snapshot-serializer": "^1.0.0",
    "npm-run-all": "^4.1.5"
  },
  "files": [
    "dist"
  ],
  "jest": {
    "testEnvironment": "node"
  }
}<|MERGE_RESOLUTION|>--- conflicted
+++ resolved
@@ -1,10 +1,6 @@
 {
   "name": "@hv/uikit-react-lab",
-<<<<<<< HEAD
-  "version": "1.21.0",
-=======
   "version": "2.0.0-next.2",
->>>>>>> 73c5ad7e
   "description": "A collection of contributed React components for the Hitachi Vantara's Design System.",
   "homepage": "https://github.com/pentaho/hv-uikit-react",
   "license": "Apache-2.0",
@@ -39,16 +35,9 @@
     "react-dom": "^16.8.6"
   },
   "dependencies": {
-<<<<<<< HEAD
-    "@hv/uikit-react-core": "^1.30.0",
-    "@hv/uikit-react-icons": "^1.11.0",
-    "@material-ui/core": "^3.9.3",
-    "classnames": "^2.2.6",
-=======
     "@hv/uikit-react-core": "^2.0.0-next.2",
     "@hv/uikit-react-icons": "^2.0.0-next.2",
     "clsx": "^1.1.0",
->>>>>>> 73c5ad7e
     "lodash": "^4.17.15",
     "moment": "^2.24.0",
     "moment-timezone": "^0.5.28",
