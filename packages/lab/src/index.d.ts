--- conflicted
+++ resolved
@@ -22,10 +22,8 @@
 export { default as HvTag } from "./Tag";
 export * from "./Tag";
 
-<<<<<<< HEAD
 export { default as HvDrawer } from "./Drawer";
 export * from "./Drawer";
-=======
+
 export { default as HvColorPicker } from "./ColorPicker";
-export * from "./ColorPicker";
->>>>>>> 88d7a134
+export * from "./ColorPicker";