--- conflicted
+++ resolved
@@ -9,33 +9,20 @@
       </div>
     </div>
     <div>
-<<<<<<< HEAD
-      <WithStyles(Typography)
+      <WithStyles(ForwardRef)
         component={null}
         paragraph={false}
         variant="sTitle"
       >
         mockTitle
-      </WithStyles(Typography)>
-      <WithStyles(Typography)
+      </WithStyles(ForwardRef)>
+      <WithStyles(ForwardRef)
         component={null}
         paragraph={false}
         variant="normalText"
       >
         mockMessage
-      </WithStyles(Typography)>
-=======
-      <WithStyles(Component)
-        variant="sTitle"
-      >
-        mockTitle
-      </WithStyles(Component)>
-      <WithStyles(Component)
-        variant="normalText"
-      >
-        mockMessage
-      </WithStyles(Component)>
->>>>>>> 87060b59
+      </WithStyles(ForwardRef)>
     </div>
   </div>
 </div>
