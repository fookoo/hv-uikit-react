--- conflicted
+++ resolved
@@ -9,8 +9,5 @@
 export * from "./Table";
 export { default as HvTimePicker } from "./TimePicker";
 export { default as HvTag } from "./Tag";
-<<<<<<< HEAD
 export { default as HvDrawer } from "./Drawer";
-=======
-export { default as HvColorPicker } from "./ColorPicker";
->>>>>>> 88d7a134
+export { default as HvColorPicker } from "./ColorPicker";