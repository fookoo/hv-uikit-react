--- conflicted
+++ resolved
@@ -93,13 +93,7 @@
             (story === "Icons" && `v${iconsPackage.version}`) ||
             (story === "Typography" && `v${corePackage.version}`) ||
             ""}`}
-<<<<<<< HEAD
-          <span className={classes.name}>{story === "Icons" ? "" : `- ${story}`}</span>
-=======
-          <span className={classes.name}>
-            {story === "Icons" ? "" : ` - ${story}`}
-          </span>
->>>>>>> 0dec388a
+          <span className={classes.name}>{story === "Icons" ? "" : ` - ${story}`}</span>
         </div>
         {isComponent && <Button onClick={config.changeTheme}>Toggle theme</Button>}
       </div>
