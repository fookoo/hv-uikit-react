--- conflicted
+++ resolved
@@ -39,12 +39,7 @@
     },
     {
       title: "6. With checkbox and custom content",
-<<<<<<< HEAD
-      description: "each row can be checked to be selected and some cells contain custom content",
-=======
-      description:
-        "Each row can be checked to be selected and some cells contain custom content.",
->>>>>>> 0dec388a
+      description: "Each row can be checked to be selected and some cells contain custom content.",
       src: "components/table/tableTypical"
     },
     {
@@ -55,12 +50,7 @@
     },
     {
       title: "8. With null data values",
-<<<<<<< HEAD
-      description: "some rows have null data values which should be replaced by emdashes",
-=======
-      description:
-        "Eome rows have null data values which should be replaced by emdashes.",
->>>>>>> 0dec388a
+      description: "Some rows have null data values which should be replaced by emdashes.",
       src: "components/table/tableNulls"
     },
     {
