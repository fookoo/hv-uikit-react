--- conflicted
+++ resolved
@@ -2,7 +2,6 @@
 import { storiesOf } from "@storybook/react";
 import HvDatePicker from "@hv/uikit-react-core/dist/DatePicker";
 
-<<<<<<< HEAD
 storiesOf("Components", module).add("DatePicker", () => <HvDatePicker onValidate="test" />, {
   title: "DatePicker",
   description:
@@ -50,66 +49,10 @@
       title: "8. Near invalid dates",
       description: "Near invalid dates",
       src: "components/datePicker/datePickerNearInvalidDates.js"
+    },
+    {
+      title: "9. Input value change",
+      src: "components/datePicker/datePickerWithValueChange.js"
     }
   ]
-});
-=======
-storiesOf("Components", module).add(
-  "DatePicker",
-  () => <HvDatePicker onValidate={"test"} />,
-  {
-    title: "DatePicker",
-    description:
-      "A DatePicker component with a popup calendar used to choose dates, following specifications provided by " +
-      "Design System." +
-      "<br />The dates selection is limited between `1000-01-01` and `9999-12-31`.",
-    usage: "import HvDatePicker from '@hv/uikit-react-core/dist/DatePicker'",
-    examples: [
-      {
-        title: "1. Empty",
-        description: "Empty datepicker",
-        src: "components/datePicker/datePickerEmpty.js"
-      },
-      {
-        title: "2. Value Set",
-        description: "Datepicker with value (date)",
-        src: "components/datePicker/datePickerWithValue.js"
-      },
-      {
-        title: "3. Localized datepicker in Portuguese (pt-PT)",
-        description: "Localized Datepicker",
-        src: "components/datePicker/datePickerLocalized.js"
-      },
-      {
-        title: "4. Datepicker with action buttons",
-        description: "Datepicker with action buttons",
-        src: "components/datePicker/datePickerWithActions.js"
-      },
-      {
-        title: "5. Datepicker with Label and custom action button labels",
-        description: "Datepicker with Label custom action button labels",
-        src: "components/datePicker/datePickerWithLabel.js"
-      },
-      {
-        title: "6. Empty range",
-        description: "Empty DatePicker range ",
-        src: "components/datePicker/datePickerRangeEmpty.js"
-      },
-      {
-        title: "7. Range mode with values",
-        description: "Range mode with values",
-        src: "components/datePicker/datePickerRangeWithValues.js"
-      },
-      {
-        title: "8. Near invalid dates",
-        description: "Near invalid dates",
-        src: "components/datePicker/datePickerNearInvalidDates.js"
-      },
-      {
-        title: "9. Input value change",
-        src: "components/datePicker/datePickerWithValueChange.js"
-      }
-    ]
-  }
-);
->>>>>>> 0dec388a
+});