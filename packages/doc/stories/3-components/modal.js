--- conflicted
+++ resolved
@@ -9,14 +9,8 @@
   usage: "import { HvModal } from '@hv/uikit-react-core/dist/Modal'",
   examples: [
     {
-<<<<<<< HEAD
-      title: "1. with text",
+      title: "1. With text",
       description: "The modal allow the definition of variants, that alters the presented icon.",
-=======
-      title: "1. With text",
-      description:
-        "The modal allow the definition of variants, that alters the presented icon.",
->>>>>>> 0dec388a
       src: "components/modal/modal1"
     },
     {
