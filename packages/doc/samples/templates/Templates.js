--- conflicted
+++ resolved
@@ -27,16 +27,9 @@
   },
   card: {
     maxWidth: "640px"
-<<<<<<< HEAD
-=======
-  },
-  img: {
-    width: "100%",
-    height: "auto"
   },
   sema0: {
     backgroundColor: "transparent"
->>>>>>> 02f807ea
   }
 });
 
@@ -74,19 +67,10 @@
 const Cards = ({ classes, containers }) =>
   containers.map((container, idx) => (
     <Grid item xs={4} sm={4} md={6} lg={4} xl={4} key={container.id}>
-<<<<<<< HEAD
-      <Card>
-        <CardMedia
-          onClick={link(container.associatedStory)}
-          mediaHeight={282}
-          mediaPath={container.img}
-        />
-=======
       <Card classes={{ sema0: classes.sema0 }}>
         <CardMedia onClick={link(container.associatedStory)}>
           <img src={container.img} className={classes.img} />
         </CardMedia>
->>>>>>> 02f807ea
         <HvCardContent
           innerCardContent={
             <SingleContent classes={classes} labels={container.labels} />
