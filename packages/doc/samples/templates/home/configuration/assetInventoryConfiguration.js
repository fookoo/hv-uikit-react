/*
 * Copyright 2019 Hitachi Vantara Corporation
 *
 * Licensed under the Apache License, Version 2.0 (the "License");
 * you may not use this file except in compliance with the License.
 * You may obtain a copy of the License at
 *
 *     http://www.apache.org/licenses/LICENSE-2.0
 *
 * Unless required by applicable law or agreed to in writing, software
 * distributed under the License is distributed on an "AS IS" BASIS,
 * WITHOUT WARRANTIES OR CONDITIONS OF ANY KIND, either express or implied.
 * See the License for the specific language governing permissions and
 * limitations under the License.
 */

const assetInventoryConfiguration = {
  /**
   * Defines the filter and sort fields.
   */
  metadata: [
    {
      id: "id1",
      accessor: "headerTitle",
      cellType: "alpha-numeric",
      searchable: true,
      sortable: true,
      sortableLabelAsc: "Title ascending",
      sortableLabelDesc: "Title descending"
    },
    {
      id: "id3",
      accessor: "probability",
      cellType: "numeric",
      searchable: true,
      sortable: true,
      sortableLabelAsc: "Probability ascending",
      sortableLabelDesc: "Probability descending"
    },
    {
      id: "id4",
      accessor: "timeHorizon",
      cellType: "numeric",
      sortable: true,
      sortableLabelAsc: "TimeHorizon ascending",
      sortableLabelDesc: "TimeHorizon descending"
    },
    {
      id: "id4",
      accessor: "event.schedule",
      cellType: "alpha-numeric",
      searchable: true
    }
  ],
  /**
   * Configuration of the views.
   */
  viewConfiguration: {
    /**
     * Card.
     */
    breakpoints: {
<<<<<<< HEAD
      xs: false,
      sm: false,
=======
      xs: 4,
      sm: 4,
>>>>>>> 87060b59
      md: 4,
      lg: 3,
      xl: 3
    },
    /**
     * List.
     */
    columnConfiguration: [
      {
        title: "Status",
        style: {
          paddingLeft: "8px",
          minWidth: "52px"
        },
        align: "left"
      },
      {
        title: "Event",
        style: {
          minWidth: "400px"
        },
        align: "left"
      },
      {
        title: "Probability",
        style: {
          minWidth: "93px"
        },
        align: "right"
      },
      {
        title: "Time horizon",
        style: {
          minWidth: "108px"
        },
        align: "right"
      },
      {
        title: "Related Assets",
        style: {
          minWidth: "195px",
          paddingLeft: "30px"
        },
        align: "left"
      }
    ]
  }
};

export default assetInventoryConfiguration;<|MERGE_RESOLUTION|>--- conflicted
+++ resolved
@@ -60,13 +60,8 @@
      * Card.
      */
     breakpoints: {
-<<<<<<< HEAD
-      xs: false,
-      sm: false,
-=======
       xs: 4,
       sm: 4,
->>>>>>> 87060b59
       md: 4,
       lg: 3,
       xl: 3
