--- conflicted
+++ resolved
@@ -23,7 +23,6 @@
       </HvButton>
       <HvModal classes={classes} open={open} onClose={() => setOpen(false)} id="test">
         {title}
-<<<<<<< HEAD
         {content || (
           <HvModalContent>
             Switching to model view will clear all the fields in your visualization. You will need
@@ -31,21 +30,9 @@
           </HvModalContent>
         )}
         <HvModalActions>
-          <HvButton id="switchAnyway" category="ghost">
-            Switch anyway
+          <HvButton id="apply" category="ghost">
+            Apply
           </HvButton>
-=======
-        {content ? (
-          content
-        ) : (
-            <HvModalContent>
-              Switching to model view will clear all the fields in your
-              visualization. You will need to re-select your fields.
-            </HvModalContent>
-          )}
-        <HvModalActions>
-          <HvButton id="apply" category="ghost">Apply</HvButton>
->>>>>>> 0dec388a
           <HvButton id="cancel" category="ghost" onClick={() => setOpen(false)}>
             Cancel
           </HvButton>
@@ -58,7 +45,6 @@
 export default (
   <div style={containerStyle}>
     <SimpleModal
-<<<<<<< HEAD
       buttonMessage="Success"
       title={
         <HvModalTitle customIcon={<Success semantic="sema1" iconSize="M" />}>
@@ -72,14 +58,6 @@
       title={
         <HvModalTitle customIcon={<Caution semantic="sema3" iconSize="M" />}>
           Are you sure?
-=======
-      buttonMessage="Warning"
-      title={
-        <HvModalTitle
-          customIcon={iconWrapper(Warning, "sema3", generalIconProps)()}
-        >
-          Switch model view?
->>>>>>> 0dec388a
         </HvModalTitle>
       }
     />
@@ -87,15 +65,8 @@
     <SimpleModal
       buttonMessage="Error"
       title={
-<<<<<<< HEAD
         <HvModalTitle customIcon={<Fail semantic="sema4" iconSize="M" />}>
           Are you sure?
-=======
-        <HvModalTitle
-          customIcon={iconWrapper(Fail, "sema4", generalIconProps)()}
-        >
-          Switch model view?
->>>>>>> 0dec388a
         </HvModalTitle>
       }
     />
