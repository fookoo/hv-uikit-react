--- conflicted
+++ resolved
@@ -20,11 +20,7 @@
 export default (
   <Switch
     checked={false}
-<<<<<<< HEAD
-    onChange={e => console.log(e.target.checked ? "On" : "Off")}
-=======
     onChange={e => alert(e.target.checked ? "On" : "Off")}
     aria-label="Engine Control"
->>>>>>> 87060b59
   />
 );