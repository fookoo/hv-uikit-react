--- conflicted
+++ resolved
@@ -233,13 +233,8 @@
     const { pageSize, sorted } = this.state;
 
     const labels = {
-<<<<<<< HEAD
-      titleText: "This is a Title",
-      subtitleText: "This is a Subtitle"
-=======
       titleText: "This is a title",
       subtitleText: "This is a subtitle"
->>>>>>> 0dec388a
     };
 
     return (
