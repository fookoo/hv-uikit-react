import React from "react";
import moment from "moment";
import HvTable from "@hv/uikit-react-core/dist/Table";

const data = [
  {
    id: 14,
    name: "Event 1",
    createdDate: "10/14/2018",
    eventType: "Anomaly detection ssssssssssssssssssssssssssssssssssssssssssssssssssss",
    status: "Open",
    riskScore: "98",
    severity: "Critical",
    priority: "Critical",
    link: { displayText: "Asset 1", url: "blablabla" },
    subElementTitle: "cell_1",
    subElementTitle2: "cell_2"
  },
  {
    id: 13,
    name: "Event 2",
    createdDate: "10/14/2018",
    eventType: "Risk of failure profile",
    status: "Pending",
    riskScore: "90",
    severity: "Catastrophic",
    priority: "High",
    link: { displayText: "Asset 2", url: "blablabla" }
  },
  {
    id: 12,
    name: "Event 3",
    createdDate: "10/14/2018",
    eventType: "Anomaly detection",
    status: "Closed",
    riskScore: "98",
    severity: "Moderate",
    priority: "Medium",
    link: { displayText: "Asset 1", url: "blablabla" }
  },
  {
    id: 11,
    name: "Event 4",
    createdDate: "10/14/2018",
    eventType: "Anomaly detection",
    status: "Open",
    riskScore: "98",
    severity: "Low",
    priority: "Low",
    link: { displayText: "Asset 3", url: "blablabla" }
  },
  {
    id: 10,
    name: "Event 5",
    createdDate: "10/14/2018",
    eventType: "Anomaly detection",
    status: "Pending",
    riskScore: "98",
    severity: "Critical",
    priority: "Critical",
    link: { displayText: "Asset 2", url: "blablabla" }
  },
  {
    id: 8,
    name: "Event 6",
    createdDate: "10/14/2018",
    eventType: "Anomaly detection",
    status: "Closed",
    riskScore: "98",
    severity: "Major",
    priority: "High",
    link: { displayText: "Asset 1", url: "blablabla" }
  },
  {
    id: 7,
    name: "Event 7",
    createdDate: "10/14/2018",
    eventType: "Anomaly detection",
    status: "Open",
    riskScore: "98",
    severity: "Critical",
    priority: "Critical",
    link: { displayText: "Asset 1", url: "blablabla" }
  },
  {
    id: 6,
    name: "Event 8",
    createdDate: "10/14/2018",
    eventType: "Anomaly detection",
    status: "Pending",
    riskScore: "98",
    severity: "Moderate",
    priority: "Medium",
    link: { displayText: "Asset 2", url: "blablabla" }
  },
  {
    id: 5,
    name: "Event 9",
    createdDate: "10/14/2018",
    eventType: "Anomaly detection",
    status: "Open",
    riskScore: "98",
    severity: "Critical",
    priority: "Critical",
    link: { displayText: "Asset 1", url: "blablabla" },
    noActions: true
  },
  {
    id: 4,
    name: "Event 1",
    createdDate: "10/14/2018",
    eventType: "Anomaly detection",
    status: "Closed",
    riskScore: "98",
    severity: "Critical",
    priority: "Critical",
    link: { displayText: "Asset 1", url: "blablabla" }
  },
  {
    id: 3,
    name: "Event 10",
    createdDate: "10/14/2018",
    eventType: "Anomaly detection",
    status: "Open",
    riskScore: "98",
    severity: "Major",
    priority: "High",
    link: { displayText: "Asset 1", url: "blablabla" },
    noActions: true
  },
  {
    id: 2,
    name: "Event 11",
    createdDate: "10/14/2018",
    eventType: "Anomaly detection",
    status: "Open",
    riskScore: "98",
    severity: "Critical",
    priority: "Critical",
    link: { displayText: "Asset 1", url: "blablabla" }
  },
  {
    id: 1,
    name: "Event 12",
    createdDate: "10/14/2018",
    eventType: "Anomaly detection",
    status: "Open",
    riskScore: "98",
    severity: "Critical",
    priority: "Critical",
    link: { displayText: "Asset 1", url: "blablabla" },
    noActions: true
  }
];

class Wrapper extends React.Component {
  constructor(props) {
    super(props);
    this.state = {
      sorted: [{ id: "createdDate", desc: true }],
      pageSize: 10
    };
  }

  getColumns = () => [
    {
      headerText: "Title",
      accessor: "name",
      cellType: "alpha-numeric",
      fixed: "left",
      sortMethod: (a, b) => {
        if (a === b) {
          return 0;
        }
        const aReverse = Number(a.split(" ")[1]);
        const bReverse = Number(b.split(" ")[1]);
        return aReverse > bReverse ? 1 : -1;
      }
    },
    {
      headerText: "Time",
      accessor: "createdDate",
      format: value => moment(new Date(value.original.createdDate)).format("MM/DD/YYYY"),
      cellType: "numeric",
      fixed: "left"
    },
    {
      headerText: "Event Type",
      accessor: "eventType",
      format: value => value.original.eventType.replace("_", " ").toLowerCase(),
      style: { textTransform: "capitalize" },
      cellType: "alpha-numeric"
    },
    {
      headerText: "Status",
      accessor: "status",
      format: value => value.original.status.toLowerCase(),
      style: { textTransform: "capitalize" },
      cellType: "alpha-numeric"
    },
    {
      headerText: "Probability",
      accessor: "riskScore",
      format: value => `${value.original.riskScore}%`,
      cellType: "numeric"
    },
    {
      headerText: "Severity",
      accessor: "severity",
      format: value => value.original.severity.toLowerCase(),
      style: { textTransform: "capitalize" },
      cellType: "alpha-numeric"
    },
    {
      headerText: "Priority",
      accessor: "priority",
      format: value => value.original.priority.toLowerCase(),
      style: { textTransform: "capitalize" },
      cellType: "alpha-numeric"
    },
    {
      headerText: "Asset",
      accessor: "asset",
      cellType: "link",
      sortable: false
    }
  ];

  onPageSizeChange = newPageSize => {
    this.setState({
      pageSize: newPageSize
    });
  };

  render() {
    const { pageSize, sorted } = this.state;

    const labels = {
<<<<<<< HEAD
      titleText: "This is a Title",
      subtitleText: "This is a Subtitle"
=======
      titleText: "This is a title",
      subtitleText: "This is a subtitle"
>>>>>>> 0dec388a
    };

    return (
      <HvTable
        data={data}
        columns={this.getColumns()}
        defaultPageSize={10}
        pageSize={pageSize}
        resizable={false}
        defaultSorted={sorted}
        labels={labels}
        onPageSizeChange={this.onPageSizeChange}
        idForCheckbox="id"
        secondaryActions={[
          {
            label: "Share",
<<<<<<< HEAD
            action: (event, value) => {
              alert(`Sharing ${JSON.stringify(value)}`);
=======
            action: data => {
              alert(`Sharing ${JSON.stringify(data)}`);
>>>>>>> 0dec388a
            }
          },
          {
            label: "Hide",
<<<<<<< HEAD
            action: (event, value) => {
              alert(`Hiding ${JSON.stringify(value)}`);
=======
            action: data => {
              alert(`Hiding ${JSON.stringify(data)}`);
>>>>>>> 0dec388a
            }
          },
          {
            label: "Remove",
<<<<<<< HEAD
            action: (event, value) => {
              alert(`Removing ${JSON.stringify(value)}`);
=======
            action: data => {
              alert(`Removing ${JSON.stringify(data)}`);
>>>>>>> 0dec388a
            }
          }
        ]}
        rowCount={data.length}
      />
    );
  }
}

export default <Wrapper />;<|MERGE_RESOLUTION|>--- conflicted
+++ resolved
@@ -236,13 +236,8 @@
     const { pageSize, sorted } = this.state;
 
     const labels = {
-<<<<<<< HEAD
-      titleText: "This is a Title",
-      subtitleText: "This is a Subtitle"
-=======
       titleText: "This is a title",
       subtitleText: "This is a subtitle"
->>>>>>> 0dec388a
     };
 
     return (
@@ -259,35 +254,20 @@
         secondaryActions={[
           {
             label: "Share",
-<<<<<<< HEAD
             action: (event, value) => {
               alert(`Sharing ${JSON.stringify(value)}`);
-=======
-            action: data => {
-              alert(`Sharing ${JSON.stringify(data)}`);
->>>>>>> 0dec388a
             }
           },
           {
             label: "Hide",
-<<<<<<< HEAD
             action: (event, value) => {
               alert(`Hiding ${JSON.stringify(value)}`);
-=======
-            action: data => {
-              alert(`Hiding ${JSON.stringify(data)}`);
->>>>>>> 0dec388a
             }
           },
           {
             label: "Remove",
-<<<<<<< HEAD
             action: (event, value) => {
               alert(`Removing ${JSON.stringify(value)}`);
-=======
-            action: data => {
-              alert(`Removing ${JSON.stringify(data)}`);
->>>>>>> 0dec388a
             }
           }
         ]}
