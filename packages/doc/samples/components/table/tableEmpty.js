--- conflicted
+++ resolved
@@ -76,15 +76,9 @@
     const { pageSize, sorted } = this.state;
 
     const labels = {
-<<<<<<< HEAD
-      titleText: "This is a Title",
-      subtitleText: "This is a Subtitle"
-    };
-=======
       titleText: "This is a title",
       subtitleText: "This is a subtitle"
-    }
->>>>>>> 0dec388a
+    };
 
     return (
       <HvTable
