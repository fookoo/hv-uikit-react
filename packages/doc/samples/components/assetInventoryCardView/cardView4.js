import React from "react";
import CardView from "@hv/uikit-react-core/dist/AssetInventory/CardView";
import compressor from "../card/resources/compressor.png";
import leaf from "../card/resources/leaf.png";
import withStyles from "@material-ui/core/styles/withStyles";
import HvCard, {
  HvCardFooter,
  HvCardMedia
} from "@hv/uikit-react-core/dist/Card";
import RawUploadIcon from "@hv/uikit-react-icons/dist/Generic/Upload";
import RawAddIcon from "@hv/uikit-react-icons/dist/Generic/Add";
import RawPreviewIcon from "@hv/uikit-react-icons/dist/Generic/Preview";
import RawDeleteIcon from "@hv/uikit-react-icons/dist/Generic/Delete";
import RawIcon from "@hv/uikit-react-icons/dist/Generic/Tool";

const iconStyles = () => ({
  box: {
    width: "32px",
    height: "32px"
  }
});

const styles = theme => ({
  mediaContainer: {
    width: "100%",
    paddingBottom: "0px",
    borderLeft: `1px solid ${theme.palette.grey.plain}`,
    borderRight: `1px solid ${theme.palette.grey.plain}`
  },
  media: {
    height: "100%",
    width: "100%"
  }
});

<<<<<<< HEAD
const renderIcon = (Icon, disabled) =>
  withStyles(iconStyles, {
    withTheme: true
  })(({ classes, theme }) => {
    const color = disabled ? [theme.hv.palette.atmosphere.atmo7] : undefined;
    return <Icon className={classes.box} color={color} />;
  });

const Icon = renderIcon(RawIcon, false);

const AddIcon = renderIcon(RawAddIcon, false);

const PreviewIcon = renderIcon(RawPreviewIcon, true);

const UploadIcon = renderIcon(RawUploadIcon, true);

const DeleteIcon = renderIcon(RawDeleteIcon, false);

//------------------ Render --------------------

=======
const Icon = withStyles(styles, { withTheme: true })(({ classes }) => (
  <RawIcon className={classes.box} />
));

const AddIcon = withStyles(styles, { withTheme: true })(
  ({ classes, disabled, theme }) => {
    const color = disabled ? [theme.hv.palette.atmosphere.atmo7] : undefined;
    return <RawAddIcon className={classes.box} color={color} />;
  }
);

const PreviewIcon = withStyles(styles, { withTheme: true })(
  ({ classes, disabled, theme }) => {
    const color = disabled ? [theme.hv.palette.atmosphere.atmo7] : undefined;
    return <RawPreviewIcon className={classes.box} color={color} />;
  }
);

const UploadIcon = withStyles(styles, { withTheme: true })(
  ({ classes, disabled, theme }) => {
    const color = disabled ? [theme.hv.palette.atmosphere.atmo7] : undefined;
    return <RawUploadIcon className={classes.box} color={color} />;
  }
);

const DeleteIcon = withStyles(styles, { withTheme: true })(
  ({ classes, disabled, theme }) => {
    const color = disabled ? [theme.hv.palette.atmosphere.atmo7] : undefined;
    return <RawDeleteIcon className={classes.box} color={color} />;
  }
);
//------------------ Render --------------------

>>>>>>> bd5b8c40
const CustomMedia = withStyles(styles, { withTheme: true })(HvCardMedia);

const renderer = (value, viewConfiguration) => (
  <HvCard id={value.id}>
    <CustomMedia mediaPath={value.mediaPath} mediaHeight={160} />
    <HvCardFooter
      actions={viewConfiguration.actions}
      maxVisibleActions={viewConfiguration.maxVisibleActions}
      actionsCallback={viewConfiguration.actionsCallback}
      isSelectable={viewConfiguration.isSelectable}
      onChange={viewConfiguration.onSelection}
      checkboxValue={value.checkboxValue}
    />
  </HvCard>
);

//------------------- Data ---------------------
const compressorData = id => {
  return {
    id: "id_" + id,
    mediaPath: compressor,
    checkboxValue: "id_" + id
  };
};

const leafData = id => {
  return {
    id: "id_" + id,
    mediaPath: leaf,
    checkboxValue: "id_" + id
  };
};

const values = () => {
  let cards = [];
  for (let i = 0; i < 8; ++i)
    cards.push(i % 2 === 0 ? compressorData(i) : leafData(i));
  return cards;
};

//--------------- Configuration ----------------
const myActions = [
  {
    id: "post",
    label: "Add",
    iconCallback: () => <AddIcon />,
    disabled: false
  },
  {
    id: "get",
    label: "Preview",
<<<<<<< HEAD
    iconCallback: () => <PreviewIcon />,
=======
    iconCallback: () => <PreviewIcon disabled />,
>>>>>>> bd5b8c40
    disabled: true
  },
  {
    id: "put",
    label: "Upload",
<<<<<<< HEAD
    iconCallback: () => <UploadIcon />,
=======
    iconCallback: () => <UploadIcon disabled />,
>>>>>>> bd5b8c40
    disabled: true
  },
  {
    id: "delete",
    label: "Delete",
    iconCallback: () => <DeleteIcon />,
    disabled: false
  }
];

const viewConfiguration = {
  onSelection: event => console.log(event.target.value),
  breakpoints: {
    xs: false,
    sm: false,
    md: 4,
    lg: 3,
    xl: 3
  },
  isSelectable: true,
  actions: myActions,
  actionsCallback: (id, action) =>
    alert("You have pressed card " + id + " with action " + action.label)
};

export default (
  <CardView
    id="id1"
    icon={<Icon />}
    viewConfiguration={viewConfiguration}
    values={values()}
    renderer={renderer}
  />
);<|MERGE_RESOLUTION|>--- conflicted
+++ resolved
@@ -33,7 +33,7 @@
   }
 });
 
-<<<<<<< HEAD
+
 const renderIcon = (Icon, disabled) =>
   withStyles(iconStyles, {
     withTheme: true
@@ -54,41 +54,6 @@
 
 //------------------ Render --------------------
 
-=======
-const Icon = withStyles(styles, { withTheme: true })(({ classes }) => (
-  <RawIcon className={classes.box} />
-));
-
-const AddIcon = withStyles(styles, { withTheme: true })(
-  ({ classes, disabled, theme }) => {
-    const color = disabled ? [theme.hv.palette.atmosphere.atmo7] : undefined;
-    return <RawAddIcon className={classes.box} color={color} />;
-  }
-);
-
-const PreviewIcon = withStyles(styles, { withTheme: true })(
-  ({ classes, disabled, theme }) => {
-    const color = disabled ? [theme.hv.palette.atmosphere.atmo7] : undefined;
-    return <RawPreviewIcon className={classes.box} color={color} />;
-  }
-);
-
-const UploadIcon = withStyles(styles, { withTheme: true })(
-  ({ classes, disabled, theme }) => {
-    const color = disabled ? [theme.hv.palette.atmosphere.atmo7] : undefined;
-    return <RawUploadIcon className={classes.box} color={color} />;
-  }
-);
-
-const DeleteIcon = withStyles(styles, { withTheme: true })(
-  ({ classes, disabled, theme }) => {
-    const color = disabled ? [theme.hv.palette.atmosphere.atmo7] : undefined;
-    return <RawDeleteIcon className={classes.box} color={color} />;
-  }
-);
-//------------------ Render --------------------
-
->>>>>>> bd5b8c40
 const CustomMedia = withStyles(styles, { withTheme: true })(HvCardMedia);
 
 const renderer = (value, viewConfiguration) => (
@@ -140,21 +105,13 @@
   {
     id: "get",
     label: "Preview",
-<<<<<<< HEAD
     iconCallback: () => <PreviewIcon />,
-=======
-    iconCallback: () => <PreviewIcon disabled />,
->>>>>>> bd5b8c40
     disabled: true
   },
   {
     id: "put",
     label: "Upload",
-<<<<<<< HEAD
     iconCallback: () => <UploadIcon />,
-=======
-    iconCallback: () => <UploadIcon disabled />,
->>>>>>> bd5b8c40
     disabled: true
   },
   {
