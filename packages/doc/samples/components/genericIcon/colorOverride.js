--- conflicted
+++ resolved
@@ -1,17 +1,4 @@
-import React from "react";
-import { Bookmark } from "@hv/uikit-react-icons/dist";
-
-export default (
-<<<<<<< HEAD
-  <>
-    <Bookmark color={["#CC0000", "#414141"]} />
-    <Bookmark color={["sema2", "base2"]} />
-  </>
-=======
-  <Bookmark
-    color={["acce3", "acce1"]}
-    iconSize="M"
-    aria-label="Click to bookmark"
-  />
->>>>>>> 0dec388a
-);
+import React from "react";
+import { Bookmark } from "@hv/uikit-react-icons/dist";
+
+export default <Bookmark color={["acce3", "acce1"]} iconSize="M" aria-label="Click to bookmark" />;