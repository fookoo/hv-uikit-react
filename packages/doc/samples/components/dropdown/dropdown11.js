--- conflicted
+++ resolved
@@ -40,29 +40,7 @@
     label: "value 12"
   }
 ];
-<<<<<<< HEAD
-
-const labels = {
-  title: "some label",
-  select: "some select",
-  selectAll: "some select all",
-  cancelLabel: "L-cancel",
-  applyLabel: "L-apply",
-  multiSelectionAction: "multi",
-  multiSelectionConjunction: "and-l"
-};
 
 export default (
-  <HvDropdown id="dropdown11" expanded values={data} multiSelect showSearch labels={labels} />
-=======
-
-export default (
-  <HvDropdown
-    id="dropdown11"
-    values={data}
-    multiSelect={false}
-    showSearch={false}
-    disabled
-  />
->>>>>>> 0dec388a
+  <HvDropdown id="dropdown11" values={data} multiSelect={false} showSearch={false} disabled />
 );