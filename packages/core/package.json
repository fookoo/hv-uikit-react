--- conflicted
+++ resolved
@@ -36,13 +36,8 @@
     "react-dom": "^16.8.6"
   },
   "dependencies": {
-<<<<<<< HEAD
     "@hv/uikit-common-themes": "^2.0.0",
-    "@hv/uikit-react-icons": "^2.0.0",
-=======
-    "@hv/uikit-common-themes": "^1.5.2",
     "@hv/uikit-react-icons": "^2.0.1",
->>>>>>> f7a34558
     "clsx": "^1.1.0",
     "deep-diff": "^1.0.2",
     "detect-browser": "^5.0.0",
