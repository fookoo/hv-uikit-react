--- conflicted
+++ resolved
@@ -1,10 +1,6 @@
 {
   "name": "@hitachivantara/uikit-react-core",
-<<<<<<< HEAD
-  "version": "3.61.0",
-=======
   "version": "3.62.0",
->>>>>>> 5f8c234a
   "description": "A collection of React components for the Hitachi Vantara's Design System.",
   "homepage": "https://github.com/lumada-design/hv-uikit-react",
   "license": "Apache-2.0",
