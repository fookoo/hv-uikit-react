{
  "name": "@hv/uikit-react-core",
<<<<<<< HEAD
  "version": "1.30.0",
=======
  "version": "2.0.0-next.2",
>>>>>>> 73c5ad7e
  "description": "A collection of React components for the Hitachi Vantara's Design System.",
  "homepage": "https://github.com/pentaho/hv-uikit-react",
  "license": "Apache-2.0",
  "author": {
    "name": "Hitachi Vantara UI Kit Team"
  },
  "repository": {
    "type": "git",
    "url": "https://github.com/pentaho/hv-uikit-react.git"
  },
  "scripts": {
    "dev": "npm-run-all -p build:esm:watch build:copy-files:watch",
    "build": "npm-run-all clean build:cjs build:esm build:es build:copy-files",
    "build:cjs": "cross-env NODE_ENV=production BABEL_ENV=cjs babel --source-maps --config-file ../../babel.config.js ./src --out-dir ./dist --ignore \"**/*.test.js\" --ignore \"**/*.stories.js\"",
    "build:cjs:watch": "nodemon --watch src -x \"npm run build:cjs\" --ignore \"**/*.test.js\" --ignore \"**/*.stories.js\"",
    "build:esm": "cross-env NODE_ENV=production BABEL_ENV=esm babel --source-maps --config-file ../../babel.config.js ./src --out-dir ./dist/esm --ignore \"**/*.test.js\" --ignore \"**/*.stories.js\"",
    "build:esm:watch": "nodemon --watch src -x \"npm run build:esm\"  --ignore \"**/*.test.js\" --ignore \"**/*.stories.js\"",
    "build:es": "cross-env NODE_ENV=production BABEL_ENV=es babel --source-maps --config-file ../../babel.config.js ./src --out-dir ./dist/es --ignore \"**/*.test.js\" --ignore \"**/*.stories.js\"",
    "build:es:watch": "nodemon --watch src -x \"npm run build:es\"  --ignore \"**/*.test.js\" --ignore \"**/*.stories.js\"",
    "build:copy-files": "node ../../scripts/copyFiles.js",
    "build:copy-files:watch": "nodemon --watch src -x \"npm run build:copy-files\" --ignore \"**/*.test.js\" --ignore \"**/*.stories.js\"",
    "clean": "npx del-cli dist",
    "test": "jest -c config/jest-config.js --coverage",
    "test:watch": "jest -c config/jest-config.js --watch",
    "test:update": "jest -c ./config/jest-config.js --u",
    "prepare": "npm run build",
    "link": "npm link",
    "lint:prettier": "npx prettier --check \"src/**/*.js\"",
    "license-check": "node ../../scripts/license-check.cjs ../../config/license-check.json"
  },
  "peerDependencies": {
    "@material-ui/core": "^4.8.0",
    "react": "^16.8.6",
    "react-dom": "^16.8.6"
  },
  "dependencies": {
    "@hv/uikit-common-themes": "^1.5.2",
    "@hv/uikit-react-icons": "^2.0.0-next.2",
    "clsx": "^1.1.0",
    "deep-diff": "^1.0.2",
    "detect-browser": "^5.0.0",
    "focus-trap-react": "^6.0.0",
    "focus-within-polyfill": "^5.0.6",
    "hoist-non-react-statics": "^3.3.2",
    "lodash": "^4.17.15",
    "moment": "^2.24.0",
    "plotly.js-basic-dist": "^1.52.3",
    "prop-types": "^15.7.2",
    "react-google-charts": "^3.0.15",
    "react-outside-click-handler": "^1.2.4",
    "react-plotly.js": "^2.3.0",
    "react-reveal": "^1.2.2",
    "react-table": "6.8.6",
    "react-table-hoc-fixed-columns": "2.1.1"
  },
  "devDependencies": {
    "@babel/cli": "^7.8.4",
    "@babel/core": "^7.8.7",
    "@babel/plugin-proposal-class-properties": "^7.8.3",
    "@babel/plugin-transform-regenerator": "^7.8.7",
    "@babel/plugin-transform-runtime": "^7.8.3",
    "@babel/preset-env": "^7.8.7",
    "@babel/preset-react": "^7.8.3",
    "@babel/preset-typescript": "^7.8.3",
    "@types/plotly.js": "^1.44.33",
    "babel-eslint": "^10.1.0",
    "babel-jest": "^24.9.0",
    "babel-loader": "^8.0.5",
    "babel-plugin-module-resolver": "^4.0.0",
    "babel-plugin-optimize-clsx": "^2.6.0",
    "babel-plugin-typescript-to-proptypes": "^1.2.1",
    "cash-cp": "^0.2.0",
    "cross-env": "^7.0.0",
    "enzyme": "^3.11.0",
    "enzyme-adapter-react-16": "^1.15.2",
    "enzyme-to-json": "^3.4.4",
    "jest": "^24.9.0",
    "jest-axe": "^3.3.0",
    "jest-canvas-mock": "^2.2.0",
    "jest-junit": "^6.3.0",
    "jss-snapshot-serializer": "^1.0.0",
    "nodemon": "^2.0.2",
    "npm-run-all": "^4.1.5"
  },
  "files": [
    "dist"
  ],
  "jest": {
    "testEnvironment": "node"
  },
  "sideEffects": false
}<|MERGE_RESOLUTION|>--- conflicted
+++ resolved
@@ -1,10 +1,6 @@
 {
   "name": "@hv/uikit-react-core",
-<<<<<<< HEAD
-  "version": "1.30.0",
-=======
   "version": "2.0.0-next.2",
->>>>>>> 73c5ad7e
   "description": "A collection of React components for the Hitachi Vantara's Design System.",
   "homepage": "https://github.com/pentaho/hv-uikit-react",
   "license": "Apache-2.0",
