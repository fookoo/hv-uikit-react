--- conflicted
+++ resolved
@@ -13,7 +13,7 @@
  * Chooses the correct label styling to applied based on position.
  *
  * @param {String} classes - The classes object containing the classes names needed to be applied.
- * @param {Object} labelPosition - an Object containing the avaible label positions.
+ * @param {Object} labelPosition - an Object containing the available label positions.
  * @returns {Object} - an Object with the name of the class for the required styling.
  */
 const prepareLabelStyles = (classes, labelPosition, label) => {
@@ -84,11 +84,7 @@
       label={label}
       labelPlacement={labelPlacement}
       disabled={disabled}
-<<<<<<< HEAD
-      className={clsx(labelClass, className, {
-=======
-      className={classNames(labelClass, classes.truncate, className, {
->>>>>>> 0dec388a
+      className={clsx(labelClass, className, classes.truncate, {
         [classes.disableFocus]: isFocusDisabled
       })}
       id={id}
