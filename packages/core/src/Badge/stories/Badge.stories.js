import React, { useState } from "react";
import { Alert } from "@hv/uikit-react-icons/dist";
import withStyles from "@material-ui/core/styles/withStyles";
import { HvBadge, HvButton, HvTab, HvTabs } from "../..";

const container = {
  width: 400,
  display: "flex",
  justifyContent: "space-between"
};

export default {
  title: "Patterns/Badge",
  parameters: {
    componentSubtitle: null,
    usage: "import { HvBadge } from '@hv/uikit-react-core/dist'",
    v3: true
  },
  component: HvBadge
};

export const Main = () => (
  <>
    <HvBadge id="badge1" count={1} />
    <HvBadge id="badge2" showCount count={8} />
    <HvBadge id="badge3" showCount count={22} />
    <HvBadge id="badge4" showCount count={100} />
    <HvBadge id="labelBadge1" label="100%" />
  </>
);

Main.story = {
  decorators: [storyFn => <div style={{ ...container, width: 300 }}>{storyFn()}</div>]
};

export const WithIcon = () => (
  <>
    <HvBadge id="badge5" count={0} icon={<Alert />} />
    <HvBadge id="badge6" count={1} icon={<Alert />} />
<<<<<<< HEAD
=======
    <HvBadge id="badge7" showCount count={8} icon={<Alert />} />
    <HvBadge id="badge8" showCount count={88} icon={<Alert />} />
    <HvBadge id="badge9" showCount count={888} icon={<Alert />} />
    <HvBadge id="labelBadge3" label="100%" icon={<Alert />} />
>>>>>>> 8607ae8c
  </>
);

WithIcon.story = {
  decorators: [storyFn => <div style={{ ...container, width: 50 }}>{storyFn()}</div>],
  parameters: {
    docs: {
      storyDescription: "Badge sample that uses a custom icon."
    },
    v3: true
  }
};

export const WithText = () => (
  <>
    <HvBadge id="badge10" count={0} text="Events" textVariant="sTitle" />
    <HvBadge id="badge11" count={1} text="Events" textVariant="sTitle" />
    <HvBadge id="badge12" showCount count={8} text="Events" textVariant="sTitle" />
    <HvBadge id="badge13" showCount count={88} text="Events" textVariant="sTitle" />
    <HvBadge id="badge14" showCount count={888} text="Events" textVariant="sTitle" />
    <HvBadge id="labelBadge5" label="100%" text="Events" textVariant="sTitle" />
  </>
);

WithText.story = {
  decorators: [storyFn => <div style={{ ...container, width: 650 }}>{storyFn()}</div>],
  parameters: {
    docs: {
      storyDescription: "Badge sample using only text."
    },
    v3: true
  }
};

export const WithState = () => {
  const [count, setCount] = useState(1);
  const addCount = () => setCount(count * 2);

  return (
    <>
      <HvButton onClick={addCount}>Double Value</HvButton>
      <p />
      <HvBadge id="badge15" showCount count={count} text="Events" textVariant="sTitle" />
    </>
  );
};

WithState.story = {
  parameters: {
    docs: {
      storyDescription: "Badge sample using react hooks to set the number of events."
    },
    v3: true
  }
};

export const WithTabs = () => {
  const [value, setValue] = React.useState(0);

  const handleChange = (event, newValue) => {
    setValue(newValue);
  };

  const StyledTab = withStyles(theme => ({
    root: {
      fontSize: theme.hv.typography.sTitle.fontSize,
      minHeight: "inherit",
      justifyContent: "center"
    },
    labelContainer: {
      padding: "21px 40px",
      maxWidth: "unset",
      width: 265,
      justifyContent: "center",
      display: "flex"
    }
  }))(props => <HvTab {...props} />);

  return (
    <HvTabs value={value} onChange={handleChange}>
      <StyledTab label={<HvBadge showCount count={2} text="Track events" />} />
      <StyledTab label={<HvBadge count={1} text="Vehicle events" />} />
    </HvTabs>
  );
};

WithState.story = {
  parameters: {
    docs: {
      storyDescription: "Badges applied to Tabs component."
    },
    v3: true
  }
};<|MERGE_RESOLUTION|>--- conflicted
+++ resolved
@@ -37,13 +37,10 @@
   <>
     <HvBadge id="badge5" count={0} icon={<Alert />} />
     <HvBadge id="badge6" count={1} icon={<Alert />} />
-<<<<<<< HEAD
-=======
     <HvBadge id="badge7" showCount count={8} icon={<Alert />} />
     <HvBadge id="badge8" showCount count={88} icon={<Alert />} />
     <HvBadge id="badge9" showCount count={888} icon={<Alert />} />
     <HvBadge id="labelBadge3" label="100%" icon={<Alert />} />
->>>>>>> 8607ae8c
   </>
 );
 
