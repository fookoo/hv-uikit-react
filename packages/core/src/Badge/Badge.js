import React from "react";
import PropTypes from "prop-types";
import clsx from "clsx";
import { withStyles } from "@material-ui/core";
import Typography from "../Typography";
import styles from "./styles";

const Badge = props => {
  const {
    classes,
<<<<<<< HEAD
    showCount = false,
    count,
    maxCount = 99,
    icon = null,
    text = null,
    textVariant = null
  } = props;
  const renderedCount = count > maxCount ? `${maxCount}+` : count;
  const Component = icon || (text && <Typography variant={textVariant}>{text}</Typography>);
=======
    showCount,
    count,
    maxCount,
    icon,
    text,
    textVariant,
    ...others
  } = props;
  const renderedCount = count > maxCount ? `${maxCount}+` : count;
  const Component =
    icon ||
    (text && (
      <Typography variant={textVariant}>
        {text}
      </Typography>
    ));
>>>>>>> 0dec388a

  const badgeClasses = clsx(classes.badgePosition, {
    [classes.badge]: count > 0,
    [classes.showCount]: showCount,
    [classes.badgeIcon]: icon,
    [classes.badgeOneDigit]: showCount && count <= 9
  });

  return (
    <div aria-label={renderedCount} className={classes.root} {...others}>
      {Component}
      <div className={Component ? classes.badgeContainer : null}>
        <div className={badgeClasses}>{showCount && renderedCount}</div>
      </div>
    </div>
  );
};

Badge.propTypes = {
  /**
   *   A Jss Object used to override or extend the styles applied to the badge.
   */
  classes: PropTypes.shape({
    /**
     * Styles applied to the component root class.
     */
    root: PropTypes.string,
    /**
     * Styles applied to the component badge position.
     */
    badgePosition: PropTypes.string,
    /**
     * Styles applied to the component badge.
     */
    badge: PropTypes.string,
    /**
     * Styles applied to the component badge icon.
     */
    badgeIcon: PropTypes.string,
    /**
     * Styles applied to the component when shows count.
     */
    showCount: PropTypes.string,
    /**
     * Styles applied to the component when count has one digit.
     */
    badgeOneDigit: PropTypes.string,
    /**
     * Styles applied to the component badge container.
     */
    badgeContainer: PropTypes.string
  }).isRequired,
  /**
   * Count is the number of unread notifications
   */
  count: PropTypes.number.isRequired,
  /**
   * True if count should be displayed.
   */
  showCount: PropTypes.bool,
  /**
   * The maximum number of unread notifications to be displayed
   */
  maxCount: PropTypes.number,
  /**
   * Icon which the notification will be attached.
   */
  icon: PropTypes.node,
  /**
   * Text which the notification will be attached.
   */
  text: PropTypes.string,
  /**
   * Text variant.
   */
  textVariant: PropTypes.string
};

export default withStyles(styles, { name: "HvBadge" })(Badge);<|MERGE_RESOLUTION|>--- conflicted
+++ resolved
@@ -8,34 +8,16 @@
 const Badge = props => {
   const {
     classes,
-<<<<<<< HEAD
     showCount = false,
     count,
     maxCount = 99,
     icon = null,
     text = null,
-    textVariant = null
+    textVariant = null,
+    ...others
   } = props;
   const renderedCount = count > maxCount ? `${maxCount}+` : count;
   const Component = icon || (text && <Typography variant={textVariant}>{text}</Typography>);
-=======
-    showCount,
-    count,
-    maxCount,
-    icon,
-    text,
-    textVariant,
-    ...others
-  } = props;
-  const renderedCount = count > maxCount ? `${maxCount}+` : count;
-  const Component =
-    icon ||
-    (text && (
-      <Typography variant={textVariant}>
-        {text}
-      </Typography>
-    ));
->>>>>>> 0dec388a
 
   const badgeClasses = clsx(classes.badgePosition, {
     [classes.badge]: count > 0,
