const styles = theme => ({
  rootList: {
    width: 310
  },
  listContainer: {
    overflow: "auto",
    maxHeight: 270,
    paddingLeft: `${theme.hv.spacing.sm}px`,
    marginRight: "2px",
    paddingRight: "18px",
    paddingBottom: `${theme.hv.spacing.sm}px`
  },
  searchContainer: {
    paddingLeft: `${theme.hv.spacing.sm}px`,
    paddingRight: `${theme.hv.spacing.sm}px`,
    paddingBottom: `${theme.hv.spacing.xs}px`
  },
  selectAllContainer: {
    paddingLeft: `${theme.hv.spacing.sm}px`,
    paddingRight: `${theme.hv.spacing.sm}px`,
    width: "100%"
  },
  selectAll: {
    "& > span": {
      ...theme.hv.typography.highlightText
    }
  },
  selection: {
    width: "100%"
  },
  actions: {
    textAlign: "right",
    borderTop: `3px solid ${theme.hv.palette.atmosphere.atmo2}`,
    padding: `${theme.hv.spacing.sm}px`
  },
  marginTop: {
    marginTop: `${theme.hv.spacing.sm}px`
  },
  listBorderDown: {
    display: "block",
    height: `${theme.hv.spacing.sm}px`,
<<<<<<< HEAD
    marginTop: "12px",
=======
>>>>>>> 0dec388a
    boxShadow: `0 0 0 ${theme.hv.palette.atmosphere.atmo1}, 0px -5px 12px -5px rgba(65,65,65,.12)`
  },
  list: {
    maxWidth: 310,
    minWidth: 310,
    background: theme.hv.palette.atmosphere.atmo1,
    border: `1px solid ${theme.hv.palette.accent.acce1}`,
    borderTop: "none",
    zIndex: 1000
  },
  listClosed: {
    display: "none"
  },
  listOpenDown: {
    display: "block",
<<<<<<< HEAD
    border: `1px solid ${theme.hv.palette.atmosphere.atmo1}`,
    boxShadow: `0 -8px 0 ${theme.hv.palette.atmosphere.atmo1}, 0 1px 8px rgba(65,65,65,.12)`
  },
  listOpenUp: {
    display: "block",
    border: `1px solid ${theme.hv.palette.atmosphere.atmo1}`,
    boxShadow: `0 8px 0 ${theme.hv.palette.atmosphere.atmo1}, 0 1px 8px rgba(65,65,65,.12)`
=======
    border: `1px solid ${theme.hv.palette.atmosphere.atmo1}`
  },
  listOpenUp: {
    display: "block",
    border: `1px solid ${theme.hv.palette.atmosphere.atmo1}`
  },
  inputExtensionOpen: {
    width: "310px",
    height: "10px",
    backgroundColor: theme.hv.palette.atmosphere.atmo1
  },
  inputExtensionLeftPosition: {
    marginLeft: "auto"
  },
  inputExtensionOpenShadow: {
    boxShadow: `0px 8px 0px ${theme.hv.palette.atmosphere.atmo1}, 0px 0px 9px 0px rgba(65,65,65,.12)`
  },
  inputExtensionFloatRight: {
    float: "left"
  },
  inputExtensionFloatLeft: {
    float: "right"
>>>>>>> 0dec388a
  }
});

export default styles;<|MERGE_RESOLUTION|>--- conflicted
+++ resolved
@@ -39,10 +39,6 @@
   listBorderDown: {
     display: "block",
     height: `${theme.hv.spacing.sm}px`,
-<<<<<<< HEAD
-    marginTop: "12px",
-=======
->>>>>>> 0dec388a
     boxShadow: `0 0 0 ${theme.hv.palette.atmosphere.atmo1}, 0px -5px 12px -5px rgba(65,65,65,.12)`
   },
   list: {
@@ -58,15 +54,6 @@
   },
   listOpenDown: {
     display: "block",
-<<<<<<< HEAD
-    border: `1px solid ${theme.hv.palette.atmosphere.atmo1}`,
-    boxShadow: `0 -8px 0 ${theme.hv.palette.atmosphere.atmo1}, 0 1px 8px rgba(65,65,65,.12)`
-  },
-  listOpenUp: {
-    display: "block",
-    border: `1px solid ${theme.hv.palette.atmosphere.atmo1}`,
-    boxShadow: `0 8px 0 ${theme.hv.palette.atmosphere.atmo1}, 0 1px 8px rgba(65,65,65,.12)`
-=======
     border: `1px solid ${theme.hv.palette.atmosphere.atmo1}`
   },
   listOpenUp: {
@@ -89,7 +76,6 @@
   },
   inputExtensionFloatLeft: {
     float: "right"
->>>>>>> 0dec388a
   }
 });
 
