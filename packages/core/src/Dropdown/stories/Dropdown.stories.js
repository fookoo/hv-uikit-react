--- conflicted
+++ resolved
@@ -1,11 +1,7 @@
 import React from "react";
 import { withStyles } from "@material-ui/core";
-<<<<<<< HEAD
-import HvDropdown from "..";
-=======
 
 import { HvDropdown } from "../..";
->>>>>>> 8607ae8c
 
 export default {
   title: "Patterns/Dropdown",
