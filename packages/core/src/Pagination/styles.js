--- conflicted
+++ resolved
@@ -66,27 +66,10 @@
       display: "inline-block",
       marginRight: `${theme.hv.spacing.xs / 2}px`
     },
-<<<<<<< HEAD
-    pageSizeInput: {
-      paddingLeft: `${theme.hv.spacing.xs / 2}px`,
-      paddingRight: `${theme.hv.spacing.xs / 2}px`,
-      margin: 0,
-      textAlign: "right",
-      MozAppearance: "textfield",
-      "&:focus": {
-        backgroundColor: hoverColor
-      },
-      "&:hover": {
-        cursor: "pointer"
-      }
-    },
+    pageSizeInput: {},
     pageSizeInputContainer: {},
-    pageSizeInputRoot: {},
-=======
-    pageSizeInput: {},
     pageSizeInputRoot: {
       "& $pageSizeInput": {
-        ...theme.hv.typography.labelText,
         paddingLeft: `${theme.hv.spacing.xs / 2}px`,
         paddingRight: `${theme.hv.spacing.xs / 2}px`,
         margin: 0,
@@ -94,28 +77,12 @@
         MozAppearance: "textfield",
         "&:focus": {
           backgroundColor: hoverColor
+        },
+        "&:hover": {
+          cursor: "pointer"
         }
       }
     },
-    pageSizeInputContainer: {
-      width: "40px",
-      minWidth: "40px",
-      maxWidth: `${theme.hv.spacing.lg}px`,
-      "& $pageSizeInputRoot": {
-        backgroundColor: "transparent",
-        "&:hover": {
-          backgroundColor: hoverColor
-        },
-        "&:focus": {
-          backgroundColor: hoverColor
-        },
-        '& input[type="number"]::-webkit-inner-spin-button, input[type="number"]::-webkit-outer-spin-button': {
-          WebkitAppearance: "none",
-          margin: 0
-        }
-      }
-    },
->>>>>>> e10f55bc
     iconContainer: {
       padding: 0,
       borderRadius: 0,
