--- conflicted
+++ resolved
@@ -19,11 +19,13 @@
   pageSizeEntryName: "rows",
   pageSizeSelectorDescription: "Select how many to display",
   pagesSeparator: "of",
-  pagesIndeterminate: "Many"
+  pagesIndeterminate: "Many",
+  paginationFirstPageTitle: "First page",
+  paginationPreviousPageTitle: "Previous page",
+  paginationNextPageTitle: "Next page",
+  paginationLastPageTitle: "Last page",
+  paginationInputLabel: "Page input"
 };
-
-/* eslint-disable jsx-a11y/label-has-associated-control */
-/* eslint-disable jsx-a11y/label-has-for */
 
 const Pagination = ({
   classes,
@@ -75,7 +77,6 @@
             <HvTypography component="span" variant="sText">
               {labels.pageSizePrev}
             </HvTypography>
-<<<<<<< HEAD
             <select
               id={setId(id, "pageSize")}
               disabled={pageSize === 0}
@@ -90,25 +91,6 @@
                 </option>
               ))}
             </select>
-=======
-            <label>
-              <select
-                id={`${internalId}-pageSize`}
-                title={computedLabels.paginationTitle}
-                disabled={pageSize === 0}
-                className={classes.pageSizeOptionsSelect}
-                aria-label={computedLabels.pageSizeSelectorDescription}
-                onChange={e => onPageSizeChange(Number(e.target.value))}
-                value={pageSize}
-              >
-                {pageSizeOptions.map(option => (
-                  <option key={option} value={option}>
-                    {option}
-                  </option>
-                ))}
-              </select>
-            </label>
->>>>>>> 0dec388a
             <Down className={classes.selectDownIcon} />
             <HvTypography component="span" variant="sText">
               {labels.pageSizeEntryName}
@@ -118,13 +100,9 @@
       </div>
       <div className={classes.pageNavigator} {...navigationProps}>
         <IconButton
-<<<<<<< HEAD
           id={setId(id, "firstPage-button")}
-=======
-          aria-label={`${internalId}-firstPage-button`}
-          title={computedLabels.paginationFirstPageTitle}
-          id={`${internalId}-firstPage-button`}
->>>>>>> 0dec388a
+          aria-label={setId(id, "firstPage-button")}
+          title={labels.paginationFirstPageTitle}
           className={classes.iconContainer}
           disabled={!canPrevious}
           onClick={() => changePage(0)}
@@ -132,13 +110,9 @@
           <ArrowFirst className={classes.icon} color={!canPrevious ? "atmo7" : undefined} />
         </IconButton>
         <IconButton
-<<<<<<< HEAD
           id={setId(id, "previousPage-button")}
-=======
-          arial-label={`${internalId}-previousPage-button`}
-          title={computedLabels.paginationPreviousPageTitle}
-          id={`${internalId}-previousPage-button`}
->>>>>>> 0dec388a
+          aria-label={setId(id, "previousPage-button")}
+          title={labels.paginationPreviousPageTitle}
           className={classes.iconContainer}
           disabled={!canPrevious}
           onClick={() => changePage(statePage - 1)}
@@ -148,10 +122,10 @@
         <div className={classes.pageInfo}>
           {showPageJump ? (
             <div className={classes.pageJump}>
-<<<<<<< HEAD
               <HvInput
                 id={setId(id, "currentPage")}
                 labels={labels}
+                inputProps={{ "aria-label": labels.paginationInputLabel }}
                 classes={{
                   root: classes.pageSizeInputContainer,
                   input: classes.pageSizeInput,
@@ -167,31 +141,6 @@
                 disableClear
                 type="number"
               />
-=======
-              <label>
-                <HvInput
-                  id={`${internalId}-currentPage`}
-                  aria-label={`${internalId}-currentPage`}
-                  labels={computedLabels}
-                  classes={{
-                    input: classes.pageSizeInput,
-                    inputRoot: classes.pageSizeInputRoot,
-                    container: classes.pageSizeInputContainer
-                  }}
-                  onChange={val => setStatePage(val - 1)}
-                  initialValue={`${statePage + 1}`}
-                  inputValue={`${
-                    statePage === "" ? "" : Number(statePage) + 1
-                  }`}
-                  onBlur={applyPage}
-                  onKeyDown={e => isKeypress(e, Codes.Enter) && applyPage()}
-                  validationIconVisible={false}
-                  disabled={pageSize === 0}
-                  disableClear
-                  type="number"
-                />
-              </label>
->>>>>>> 0dec388a
             </div>
           ) : (
             <HvTypography component="span" variant="sText">
@@ -206,13 +155,8 @@
           </HvTypography>
         </div>
         <IconButton
-<<<<<<< HEAD
           id={setId(id, "nextPage-button")}
-=======
-          arial-label={`${internalId}-nextPage-button`}
-          title={computedLabels.paginationNextPageTitle}
-          id={`${internalId}-nextPage-button`}
->>>>>>> 0dec388a
+          title={labels.paginationNextPageTitle}
           className={classes.iconContainer}
           disabled={!canNext}
           onClick={() => changePage(statePage + 1)}
@@ -220,13 +164,8 @@
           <ArrowRight className={classes.icon} color={!canNext ? "atmo7" : undefined} />
         </IconButton>
         <IconButton
-<<<<<<< HEAD
           id={setId(id, "lastPage-button")}
-=======
-          aria-label={`${internalId}-lastPage-button`}
-          title={computedLabels.paginationLastPageTitle}
-          id={`${internalId}-lastPage-button`}
->>>>>>> 0dec388a
+          title={labels.paginationLastPageTitle}
           className={classes.iconContainer}
           disabled={!canNext}
           onClick={() => changePage(pages - 1)}
@@ -348,7 +287,6 @@
     pageSizeEntryName: PropTypes.string,
     pageSizeSelectorDescription: PropTypes.string,
     pagesSeparator: PropTypes.string,
-<<<<<<< HEAD
     pagesIndeterminate: PropTypes.string
   }),
   /**
@@ -359,42 +297,6 @@
    * Other props to pagination component.
    */
   navigationProps: PropTypes.instanceOf(Object)
-=======
-    pagesIndeterminate: PropTypes.string,
-    paginationTitle: PropTypes.string,
-    paginationFirstPageTitle: PropTypes.string,
-    paginationPreviousPageTitle: PropTypes.string,
-    paginationNextPageTitle: PropTypes.string,
-    paginationLastPageTitle: PropTypes.string
-  })
 };
 
-Pagination.defaultProps = {
-  pages: 1,
-  page: 0,
-  showPageSizeOptions: true,
-  pageSizeOptions: [5, 10, 20, 25, 50, 100],
-  pageSize: 1,
-  showPageJump: true,
-  canPrevious: false,
-  canNext: false,
-  onPageChange() {},
-  onPageSizeChange() {},
-  className: "",
-  id: undefined,
-  labels: {
-    pageSizePrev: "Show",
-    pageSizeEntryName: "rows",
-    pageSizeSelectorDescription: "Select how many to display",
-    pagesSeparator: "of",
-    pagesIndeterminate: "Many",
-    paginationTitle: "Select Page",
-    paginationFirstPageTitle: "Go To First Page",
-    paginationPreviousPageTitle: "Go To Previous Page",
-    paginationNextPageTitle: "Go To Next Page",
-    paginationLastPageTitle: "Go To Last Page"
-  }
->>>>>>> 0dec388a
-};
-
 export default withStyles(styles, { name: "HvPagination" })(withLabels(DEFAULT_LABELS)(Pagination));