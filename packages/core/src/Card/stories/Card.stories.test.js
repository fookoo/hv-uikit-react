--- conflicted
+++ resolved
@@ -1,10 +1,6 @@
-<<<<<<< HEAD
 /* eslint-disable react/prop-types, no-unused-vars */
-=======
-/* eslint-disable react/prop-types */
 // eslint-disable-next-line import/no-extraneous-dependencies
 import { wait, screen, fireEvent } from "@testing-library/dom/dist/@testing-library/dom.umd";
->>>>>>> 3e1d779c
 import React, { useState } from "react";
 
 import { HvCard, HvSwitch, HvTypography } from "../..";
