--- conflicted
+++ resolved
@@ -1,16 +1,9 @@
 /* eslint-disable react/prop-types, no-unused-vars */
 import React from "react";
 
-<<<<<<< HEAD
 import { HvCard, HvSwitch, HvTypography } from "../..";
 
 import compressor from "./resources/compressor.png";
-=======
-import { wait, screen } from "@testing-library/dom";
-import userEvent from "@testing-library/user-event";
-
-import { AllComponents } from "./Card.stories";
->>>>>>> a666fd44
 
 export default {
   title: "Tests/Card",
@@ -23,7 +16,6 @@
 };
 
 // __________________________________
-<<<<<<< HEAD
 // Extended robot test scenarios
 
 const SingleContent = ({ classes }) => {
@@ -167,21 +159,4 @@
       </div>
     </>
   );
-=======
-// Extended applitools test scenarios
-
-// test scenario, card selected and dropdownmenu opned
-export const SelectedOpened = () => AllComponents();
-
-SelectedOpened.story = {
-  parameters: {
-    eyes: {
-      runBefore() {
-        userEvent.click(screen.getByRole("checkbox"));
-        userEvent.click(screen.getByLabelText("Dropdown menu"));
-        return wait(() => screen.getByText("Delete"));
-      }
-    }
-  }
->>>>>>> a666fd44
 };