/* eslint-env jest */

import React from "react";
import PropTypes from "prop-types";
import { mount } from "enzyme";
import HvProvider from "../../Provider";
import LoginForm from "../Forms/Login";
import Recovery from "../Forms/Recovery";
import HvButton from "../../Button";
import Title from "../Forms/Login/Title/Title";
import MessageElement from "../Forms/MessageElement";
import Login from "..";

const MyProvider = ({ children }) => (
  <HvProvider>
    {children}
  </HvProvider>
);

MyProvider.propTypes = {
  children: PropTypes.element.isRequired
};

describe("Login ", () => {
  let loginMock;
  let recoverMock;
  let wrapper;

  const fakeEvent = { preventDefault: () => {} };

  beforeEach(async () => {
    loginMock = jest.fn();
    recoverMock = jest.fn();
    wrapper = mount(
<<<<<<< HEAD
      <LoginWithStyles
        login={loginMock}
        recovery={recoverMock}
        allowRecover
      />, {
        wrappingComponent: MyProvider
      }
=======
      <HvProvider>
        <Login login={loginMock} recovery={recoverMock} allowRecover />
      </HvProvider>
>>>>>>> 73c5ad7e
    );
  });

  it("should be defined", () => {
    expect(wrapper).toBeDefined();
  });

  it("should render the Login component", () => {
    const loginComponent = wrapper.find(Login);

    expect(loginComponent.length).toBe(1);
  });

  it("should render the Login form", () => {
    const loginComponent = wrapper.find(LoginForm);

    expect(loginComponent.length).toBe(1);
  });

  it("should enable the Login form after mount", () => {
    const loginComponent = wrapper.find(LoginForm);

    expect(loginComponent.length).toBe(1);
    expect(loginComponent.find('input[name="username"]').prop("disabled")).toBe(false);
    expect(loginComponent.find('input[name="password"]').prop("disabled")).toBe(false);
    expect(loginComponent.find('button[type="submit"]').prop("disabled")).toBe(false);
  });

  it("shouldn't render the Recovery form", () => {
    const recoverComponent = wrapper.find(Recovery);

    expect(recoverComponent.length).toBe(0);
  });

  it("should render the Recovery component when click in the 'forgot your credentials'", () => {
    const forgotCredentialsLink = wrapper
      .find(LoginForm)
      .find(HvButton)
      .at(1);

    forgotCredentialsLink.simulate("click");

    const recoverComponent = wrapper.find(Recovery);

    expect(recoverComponent.length).toBe(1);
  });

  it("should call the login function )", () => {
    const loginComponent = wrapper.find(LoginForm).find("loginForm");

    loginComponent.simulate("submit", fakeEvent);

    expect(loginMock).toHaveBeenCalled();
  });

  it("should call the recovery function", () => {
    wrapper
      .find(LoginForm)
      .find(HvButton)
      .at(1)
      .simulate("click");

    const recoveryComponent = wrapper.find("recoveryForm");

    recoveryComponent.simulate("submit", fakeEvent);

    expect(recoverMock).toHaveBeenCalled();
  });

  it("it should render a component passed to the title", () => {
    const TitleComponentProp = () => <div />;

    TitleComponentProp.displayName = "mockComponent";

    const wrapper2 = mount(
      <HvProvider>
        <Login login={loginMock} recovery={recoverMock} titleComponent={<TitleComponentProp />} />
      </HvProvider>
    );

    const foundTitleComponent = wrapper2.find("mockComponent");

    expect(foundTitleComponent.length).toBe(1);
  });

  it("it should render a logo in the title", () => {
    const wrapper2 = mount(
      <HvProvider>
        <Login login={loginMock} recovery={recoverMock} logo="/test)" />
      </HvProvider>
    );

    const foundTitleComponent = wrapper2
      .find(Title)
      .children()
      .children()
      .children()
      .first();

    expect(foundTitleComponent.type()).toBe("img");
  });

  it("should render initial custom message", () => {
    const msg = { text: "some message." };
    const wrapper2 = mount(
      <HvProvider>
        <Login login={loginMock} customMessage={msg} />
      </HvProvider>
    );

    const foundMsg = wrapper2
      .find(MessageElement)
      .children()
      .children()
      .first();

    expect(foundMsg.text()).toBe(msg.text);
  });

  it("should render the additional formProps in form element", () => {
    let loginFormProps = wrapper.find(LoginForm).props();
    expect(loginFormProps.formProps).toEqual({});
    
    wrapper.setProps({
      formProps: { autoComplete: "off", className: "foo" }
    });

    loginFormProps = wrapper.find(LoginForm).props();
    expect(loginFormProps.formProps).toEqual({ autoComplete: "off", className: "foo" });
    
    const formProps = wrapper.find("form").props();
    expect(formProps.autoComplete).toBe("off");
    expect(formProps.className.includes("foo")).toBe(true);
  });
});<|MERGE_RESOLUTION|>--- conflicted
+++ resolved
@@ -11,11 +11,7 @@
 import MessageElement from "../Forms/MessageElement";
 import Login from "..";
 
-const MyProvider = ({ children }) => (
-  <HvProvider>
-    {children}
-  </HvProvider>
-);
+const MyProvider = ({ children }) => <HvProvider>{children}</HvProvider>;
 
 MyProvider.propTypes = {
   children: PropTypes.element.isRequired
@@ -32,19 +28,12 @@
     loginMock = jest.fn();
     recoverMock = jest.fn();
     wrapper = mount(
-<<<<<<< HEAD
-      <LoginWithStyles
-        login={loginMock}
-        recovery={recoverMock}
-        allowRecover
-      />, {
+      <HvProvider>
+        <Login login={loginMock} recovery={recoverMock} allowRecover />
+      </HvProvider>,
+      {
         wrappingComponent: MyProvider
       }
-=======
-      <HvProvider>
-        <Login login={loginMock} recovery={recoverMock} allowRecover />
-      </HvProvider>
->>>>>>> 73c5ad7e
     );
   });
 
@@ -163,20 +152,4 @@
 
     expect(foundMsg.text()).toBe(msg.text);
   });
-
-  it("should render the additional formProps in form element", () => {
-    let loginFormProps = wrapper.find(LoginForm).props();
-    expect(loginFormProps.formProps).toEqual({});
-    
-    wrapper.setProps({
-      formProps: { autoComplete: "off", className: "foo" }
-    });
-
-    loginFormProps = wrapper.find(LoginForm).props();
-    expect(loginFormProps.formProps).toEqual({ autoComplete: "off", className: "foo" });
-    
-    const formProps = wrapper.find("form").props();
-    expect(formProps.autoComplete).toBe("off");
-    expect(formProps.className.includes("foo")).toBe(true);
-  });
 });