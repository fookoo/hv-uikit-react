import React, { isValidElement, useEffect, useRef, useState } from "react";
import PropTypes from "prop-types";
import clsx from "clsx";
import { withStyles } from "@material-ui/core";
<<<<<<< HEAD
import { CloseXS } from "@hv/uikit-react-icons";
import {
  HvAdornment,
  HvBaseInput,
  HvFormElement,
  HvLabel,
  HvSuggestions,
  HvWarningText,
  HvInfoMessage
} from "..";
=======
import { CloseXS, Info } from "@hv/uikit-react-icons";
import { HvAdornment, HvBaseInput, HvFormElement, HvHelperText, HvLabel, HvSuggestions } from "..";
>>>>>>> e10f55bc
import withId from "../withId";
import withLabels from "../withLabels";
import { isKeypress, KeyboardCodes, setId } from "../utils";
import validationTypes from "./validationTypes";
import validationStates, { isInvalid } from "./validationStates";
import { validateCharLength, validateInput, validationIcon } from "./validations";
import styles from "./styles";
import isBrowser from "../utils/browser";

const DEFAULT_LABELS = {
  inputLabel: "",
  placeholder: "",
  infoText: "",
  warningText: "something wrong",
  maxCharQuantityWarningText: "The value is too big",
  minCharQuantityWarningText: "The value is too short",
  requiredWarningText: "The value is required",
  clearButtonLabel: "Clear the text"
};

/**
 * An input is a graphical control element that allows the user to write text.
 */
const HvInput = props => {
  const {
    labels,
    classes,
    className,
    id,
    name,
    password = false,
    disabled = false,
    isRequired = false,
    validationIconVisible = true,
    disableClear = false,
    customFixedIcon,
    validationIconPosition = "right",
    showInfo = true,
    validationType = validationTypes.none,
    validationState: validationStateProp = validationStates.empty,
    maxCharQuantity,
    minCharQuantity,
    validation,
    externalWarningTextOverride,
    inputProps = {},
    inputRef: inputRefProp,
    onChange = (e, val) => val,
    onBlur,
    onFocus,
    onKeyDown,
    suggestionSelectedCallback,
    suggestionListCallback,
    value: valueProp,
    autoFocus = false,
    initialValue,
    ...others
  } = props;
  const [value, setValue] = useState(valueProp || initialValue);
  const [suggestionValues, setSuggestionValues] = useState(null);
  const [validationState, setValidationState] = useState(validationStateProp);
  const [warningText, setWarningText] = useState(
    isInvalid(validationStateProp) ? labels.warningText : null
  );

  const materialInputRef = useRef(null);
  const inputRef = useRef(inputRefProp || null);
  const suggestionRef = useRef({});

  useEffect(() => {
    if (valueProp != null) setValue(valueProp);
  }, [valueProp]);

  useEffect(() => {
    if (validationStateProp != null) {
      setValidationState(validationStateProp);
      setWarningText(isInvalid(validationStateProp) ? labels.warningText : null);
    }
  }, [validationStateProp, labels.warningText]);

  useEffect(() => {
    suggestionRef.current = document.getElementById(setId(id, "suggestions"));
    // eslint-disable-next-line react-hooks/exhaustive-deps
  }, []);

  /**
   * Updates the states while the input is being entered.
   *
   * @param {String} val - the inputted value.
   * @param {*} warnText - the error text below the input.
   */
  const manageInputValueState = (val, warnText) => {
    setValidationState(val ? validationStates.filled : validationStates.empty);
    setWarningText(warnText);
    setValue(val);
  };

  /**
   * Looks for the node that represent the input inside the material tree and focus it.
   */
  const focusInput = () => {
    materialInputRef.current.focus();
  };

  /**
   * Clears the input value from the state and refocus the input.
   *
   * Note: given than the input component from material doesn't offer any api to focus
   * this timeout with a node focus was used to solve the problem
   * because the reference to the input is lost when the component is updated.
   */
  const handleClear = event => {
    const val = "";
    onChange?.(event, val);
    manageInputValueState(val, null);
    setTimeout(() => {
      focusInput();
    });
  };

  /**
   * Clears the suggestion array.
   */
  const suggestionClearHandler = () => {
    setSuggestionValues(null);
  };

  /**
   * Fills of the suggestion array.
   */
  const suggestionHandler = val => {
    const suggestionsArray = suggestionListCallback?.(val);
    if (suggestionsArray?.[0]?.label) {
      setSuggestionValues(suggestionsArray);
    } else {
      suggestionClearHandler();
    }
  };

  /**
   * Executes the user callback adds the selection to the state and clears the suggestions.
   */
  const suggestionSelectedHandler = (event, item) => {
    manageInputValueState(item.label);
    focusInput();
    suggestionClearHandler();
    suggestionSelectedCallback(item);
  };

  /**
   * Updates the state while is being inputted, also executes the user onChange
   * allowing the customization of the input if required.
   *
   * @param {Object} event - The event provided by the material ui input
   * @param val
   */
  const onChangeHandler = (event, val) => {
    const newValue = onChange?.(event, val) ?? val;
    suggestionHandler(val);
    manageInputValueState(newValue, null);
  };

  /**
   * Find the focused element onBlur.
   *
   * @param event
   * @returns {any}
   */
  const getFocusedElement = event =>
    isBrowser("ie") ? document.activeElement : event.relatedTarget;

  /**
   * Validates the input updating the state and modifying the info text, also executes
   * the user provided onBlur passing the current validation status and value.
   *
   * @returns {undefined}
   */
  const onInputBlurHandler = event => {
    // If the blur is executed when choosing an suggestion it should be ignored.
    if (suggestionRef?.current && suggestionRef?.current.contains(getFocusedElement(event))) return;

    let validationStateResult;
    let warningTextResult = null;

    if (!value) {
      if (isRequired) {
        validationStateResult = validationStates.invalid;
        warningTextResult = labels.requiredWarningText;
      } else {
        validationStateResult = validationStates.empty;
      }
    } else {
      const valueSizeStatus = validateCharLength(value, maxCharQuantity, minCharQuantity);
      const valid = validateInput(value, validation, validationType);

      if (valid && valueSizeStatus) {
        validationStateResult = validationStates.valid;
      } else if (!valid || !valueSizeStatus) {
        validationStateResult = validationStates.invalid;

        if (maxCharQuantity && value.length > maxCharQuantity) {
          warningTextResult = labels.maxCharQuantityWarningText;
        } else if (minCharQuantity && value.length < minCharQuantity) {
          warningTextResult = labels.minCharQuantityWarningText;
        } else {
          warningTextResult = labels.warningText;
        }
      }
    }

    setValidationState(validationStateResult);
    setWarningText(warningTextResult);
    onBlur?.(value, validationStateResult);
  };

  /**
   * Updates the state putting again the value from the state because the input value is
   * not automatically manage, it also executes the onFocus function from the user passing the value
   */
  const onFocusHandler = () => {
    manageInputValueState(value, null);
    onFocus?.(value);
  };

  const getSuggestions = li => {
    const listEl = document.getElementById(setId(id, "suggestions-list"));
    return li != null ? listEl?.getElementsByTagName("li")?.[li] : listEl;
  };

  const onSuggestionKeyDown = event => {
    if (isKeypress(event, KeyboardCodes.Esc)) {
      suggestionClearHandler();
      focusInput();
    } else if (isKeypress(event, KeyboardCodes.Tab)) {
      suggestionClearHandler();
    }
  };

  /**
   * Focus the suggestion list when the arrow down is pressed.
   *
   * @param {Object} event - The event provided by the material ui input
   */
  const onKeyDownHandler = event => {
    if (isKeypress(event, KeyboardCodes.ArrowDown) && !!suggestionValues) {
      const li = getSuggestions(0);
      li?.focus();
    }
    onKeyDown?.(event, value);
  };

  /**
   * Clears the suggestion list on blur.
   *
   * @param {Object} event - The event provided by the material ui input.
   */
  const onContainerBlurHandler = event => {
    if (event.relatedTarget) {
      setTimeout(() => {
        const list = getSuggestions();
        if (!list?.contains(document.activeElement)) suggestionClearHandler();
      }, 10);
    }
  };

  const getInputAdornments = (showValidationIcon, showClear) => {
    if (!showValidationIcon && !showClear && !customFixedIcon) return null;

    const customIconEl =
      isValidElement(customFixedIcon) &&
      React.cloneElement(customFixedIcon, {
        className: clsx(classes.icon, customFixedIcon.props.className)
      });

    return (
      <div className={classes.adornmentsBox} aria-hidden="true">
        <HvAdornment
          className={clsx(classes.adornmentButton, classes.iconClear)}
          isVisible={showClear}
          onClick={handleClear}
          onMouseDown={handleClear}
          title={labels.clearButtonLabel}
          aria-label={labels.clearButtonLabel}
          icon={<CloseXS />}
        />

        {(showValidationIcon && validationIcon(validationState, classes.icon)) || customIconEl}
      </div>
    );
  };

  const isStateInvalid = isInvalid(validationState);
  const hasValidation =
    isStateInvalid ||
    validationType !== validationTypes.none ||
    maxCharQuantity != null ||
    minCharQuantity != null ||
    validation != null;

  // show the validation icon only if the input is enabled, validationIconVisible and showInfo are true and:
  // - the input has some sort of validation
  // - also if states is invalid (even if there is no validation, because that would mean it had to be explicitly set like that)
  const showValidationIcon = !disabled && validationIconVisible && showInfo && hasValidation;

  // show the clear button only if the input is enabled, disableClear is false and the input is not empty
  const showClear = !disabled && !disableClear && value != null && value !== "";

  const adornments = getInputAdornments(showValidationIcon, showClear);

  const showInfoMessage = showInfo && labels.infoText;

  return (
    <HvFormElement
      id={id}
      name={name}
      className={clsx(classes.root, className)}
      onBlur={onContainerBlurHandler}
      value={value}
      status={
        validationState === "invalid" || validationState === "valid" ? validationState : "standBy"
      }
      disabled={disabled}
    >
      <div className={classes.labelContainer}>
        {labels.inputLabel && (
          <HvLabel
            id={setId(id, "label")}
            htmlFor={setId(id, "input")}
            aria-disabled={disabled}
            className={clsx(classes.label, {
              [classes.labelDisabled]: disabled
            })}
            label={
              <>
                {labels.inputLabel}
                {isRequired && <span aria-hidden="true">*</span>}
              </>
            }
          />
        )}

        {showInfoMessage && <HvInfoMessage id="main-info-message">{labels.infoText}</HvInfoMessage>}
      </div>
      <HvBaseInput
        id={setId(id, "input")}
        autoFocus={autoFocus}
        onKeyDown={onKeyDownHandler}
        onBlur={onInputBlurHandler}
        onFocus={onFocusHandler}
        placeholder={labels.placeholder || undefined}
        type={password ? "password" : "text"}
        classes={{
          input: classes.input,
          inputRoot: classes.inputRoot,
          inputRootFocused: classes.inputRootFocused,
          inputDisabled: classes.inputDisabled,
          multiLine: classes.multiLine
        }}
        className={clsx({
          [classes.inputRootDisabled]: disabled,
          [classes.inputRootInvalid]: isStateInvalid
        })}
        invalid={isStateInvalid}
        required={isRequired}
        onChange={onChangeHandler}
        inputProps={{
          ref: materialInputRef,
          ...inputProps
        }}
        inputRef={inputRefProp || inputRef}
        {...(validationIconPosition === "right" && {
          endAdornment: adornments
        })}
        {...(validationIconPosition === "left" && {
          startAdornment: adornments
        })}
        {...others}
      />

      <HvSuggestions
        id={setId(id, "suggestions")}
        classes={{
          root: classes.suggestionsContainer,
          list: classes.suggestionList
        }}
        expanded={!!suggestionValues}
        anchorEl={inputRef?.current?.parentElement}
        onClose={suggestionClearHandler}
        onKeyDown={onSuggestionKeyDown}
        onSuggestionSelected={suggestionSelectedHandler}
        suggestionValues={suggestionValues}
      />

      <HvWarningText id={setId(id, "warning")}>
        {isStateInvalid ? externalWarningTextOverride || warningText : ""}
      </HvWarningText>
    </HvFormElement>
  );
};

HvInput.propTypes = {
  /**
   * Class names to be applied.
   */
  className: PropTypes.string,
  /**
   * Id to be applied to the root node.
   */
  id: PropTypes.string,
  /**
   * Component name identifier to be used in the context.
   */
  name: PropTypes.string,
  /**
   * A Jss Object used to override or extend the component styles applied.
   */
  classes: PropTypes.shape({
    /**
     * Styles applied to the root container of the input.
     */
    root: PropTypes.string,
    /**
     * Styles applied to input root which is comprising of everything but the labels and descriptions.
     */
    inputRoot: PropTypes.string,
    /**
     * Styles applied to input root when it is disabled.
     */
    inputRootDisabled: PropTypes.string,
    /**
     * Styles applied to input root when it is invalid.
     */
    inputRootInvalid: PropTypes.string,
    /**
     * Styles applied to input root when it is focused.
     */
    inputRootFocused: PropTypes.string,
    /**
     * Styles applied to input html element.
     */
    input: PropTypes.string,
    /**
     * Styles applied to input html element when it is disabled.
     */
    inputDisabled: PropTypes.string,
    /**
     * Styles applied to the container of the suggestions list.
     */
    suggestionsContainer: PropTypes.string,
    /**
     * Styles applied to the suggestions list.
     */
    suggestionList: PropTypes.string,
    /**
     * Styles applied to input html element when it is multiline mode.
     */
    multiLine: PropTypes.string,
    /**
     * Styles applied to the label element.
     */
    label: PropTypes.string,
    /**
     * Styles applied to the label element when it is disabled.
     */
    labelDisabled: PropTypes.string,
    /**
     * Styles applied to the container of the labels elements.
     */
    labelContainer: PropTypes.string,
    /**
     * Styles applied to the icon information text.
     */
    infoText: PropTypes.string,
    /**
     * Styles applied to the description.
     */
    text: PropTypes.string,
    /**
     * Styles applied to the description when it is showing an information.
     */
    textInfo: PropTypes.string,
    /**
     * Styles applied to the input adornment icons.
     */
    icon: PropTypes.string,
    /**
     * Styles applied to the icon used to clean the input.
     */
    iconClear: PropTypes.string,
    /**
     * Styles applied to the div around the adornment.
     */
    adornmentsBox: PropTypes.string,
    /**
     * Styles applied to the the adornment when behaving as a button.
     */
    adornmentButton: PropTypes.string,
    /**
     * IE11 specific styling.
     */
    "@global": PropTypes.string
  }).isRequired,
  /**
   * An Object containing the various texts associated with the input.
   */
  labels: PropTypes.shape({
    /**
     * The label on top of the input.
     */
    inputLabel: PropTypes.string,
    /**
     * The placeholder value of the input.
     */
    placeholder: PropTypes.string,
    /**
     * The default value of the info text below the input.
     */
    infoText: PropTypes.string,
    /**
     * The value when a validation fails.
     */
    warningText: PropTypes.string,
    /**
     * The message that appears when there are too many characters.
     */
    maxCharQuantityWarningText: PropTypes.string,
    /**
     * The message that appears when there are too few characters.
     */
    minCharQuantityWarningText: PropTypes.string,
    /**
     * The message that appears when the input is empty and required.
     */
    requiredWarningText: PropTypes.string,
    /**
     * The label of the clear button.
     */
    clearButtonLabel: PropTypes.string
  }),
  /**
   * Attributes applied to the input element.
   */
  inputProps: PropTypes.instanceOf(Object),
  /**
   * Allows passing a ref to the underlying input
   */
  inputRef: PropTypes.shape({ current: PropTypes.any }),
  /**
   * If `true` the input is disabled.
   */
  disabled: PropTypes.bool,
  /**
   * If `true` the input value must be filled on blur or else the validation fails.
   */
  isRequired: PropTypes.bool,
  /**
   * If `true` the input is of type password hiding the value.
   */
  password: PropTypes.bool,
  /**
   * The function that will be executed onChange, allows modification of the input,
   * it receives the value. If a new value should be presented it must returned it.
   */
  onChange: PropTypes.func,
  /**
   * The function that will be executed onBlur, allows checking the validation state,
   * it receives the value and the validation state (`empty`, `filled`, `invalid`, `valid`).
   */
  onBlur: PropTypes.func,
  /**
   * The function that will be executed onBlur, allows checking the value state,
   * it receives the value.
   */
  onFocus: PropTypes.func,
  /**
   * The function that will be executed onKeyDown, allows checking the value state,
   * it receives the event and value.
   */
  onKeyDown: PropTypes.func,
  /**
   * The function that will be executed to received an array of objects that has a label and id to create list of suggestion
   */
  suggestionListCallback: PropTypes.func,
  /**
   * The function that will be executed after selecting a value in the suggestion list
   */
  suggestionSelectedCallback: PropTypes.func,
  /**
   * If `true` information label is shown, `false` otherwise.
   */
  showInfo: PropTypes.bool,
  /**
   * The custom validation function, it receives the value and must return
   * either `true` for valid or `false` for invalid, default validations would only
   * occur if this function is null or undefined
   */
  validation: PropTypes.func,
  /**
   * The value of the input, when controlled.
   */
  value: PropTypes.string,
  /**
   * The initial value of the input, when uncontrolled.
   */
  initialValue: PropTypes.string,
  /**
   * If `true` it should autofocus.
   */
  autoFocus: PropTypes.bool,
  /**
   * The initial state of the input.
   */
  validationState: PropTypes.oneOf(["empty", "filled", "invalid", "valid"]),
  /**
   * If `true` the validation icon is visible, `false` otherwise
   */
  validationIconVisible: PropTypes.bool,
  /**
   * If `true` the clear button is disabled if `false` is enable
   */
  disableClear: PropTypes.bool,
  /**
   * The icon position of the input. It is recommended to use the provided validationIconPosition object to set this value.
   */
  validationIconPosition: PropTypes.oneOf(["left", "right"]),
  /**
   * a custom icon to be added into the input.
   */
  customFixedIcon: PropTypes.node,
  /**
   * The maximum allowed length of the characters, if this value is null no check
   * will be performed.
   */
  maxCharQuantity: PropTypes.number,
  /**
   * The minimum allowed length of the characters, if this value is null no check
   * will be perform.
   */
  minCharQuantity: PropTypes.number,
  /**
   * Which type of default validation should the input perform. It is recommended to use the provided ValidationTypes object to set this value.
   */
  validationType: PropTypes.oneOf(["none", "number", "email"]),
  /**
   * Overrides any validation with a specific error/warning message to set in the warningText slot.
   */
  externalWarningTextOverride: PropTypes.string
};

export default withStyles(styles, { name: "HvInput" })(withLabels(DEFAULT_LABELS)(withId(HvInput)));<|MERGE_RESOLUTION|>--- conflicted
+++ resolved
@@ -2,7 +2,6 @@
 import PropTypes from "prop-types";
 import clsx from "clsx";
 import { withStyles } from "@material-ui/core";
-<<<<<<< HEAD
 import { CloseXS } from "@hv/uikit-react-icons";
 import {
   HvAdornment,
@@ -13,10 +12,6 @@
   HvWarningText,
   HvInfoMessage
 } from "..";
-=======
-import { CloseXS, Info } from "@hv/uikit-react-icons";
-import { HvAdornment, HvBaseInput, HvFormElement, HvHelperText, HvLabel, HvSuggestions } from "..";
->>>>>>> e10f55bc
 import withId from "../withId";
 import withLabels from "../withLabels";
 import { isKeypress, KeyboardCodes, setId } from "../utils";
