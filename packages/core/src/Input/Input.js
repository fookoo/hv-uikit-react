--- conflicted
+++ resolved
@@ -129,41 +129,14 @@
   const isDirty = useRef(false);
 
   // value related state
-  const [value, setValue] = useControlled({
-    controlled: valueProp,
-    default: defaultValue,
-    name: "HvInput",
-    state: "value",
-  });
+  const [value, setValue] = useControlled(valueProp, defaultValue);
 
   const isEmptyValue = value == null || value === "";
 
   // validation related state
-<<<<<<< HEAD
-  const [validationState, setValidationState] = useControlled({
-    controlled: status,
-    default: validationStates.standBy,
-    name: "HvInput",
-    state: "status",
-  });
-
-  const [validationMessage, setValidationMessage] = useControlled({
-    controlled: statusMessage,
-    default: "",
-    name: "HvInput",
-    state: "statusMessage",
-  });
-=======
-  const [validationState, setValidationState] = useControlled(
-    validationStateProp,
-    value ? validationStates.filled : validationStates.empty
-  );
-
-  const [warningText, setWarningText] = useControlled(
-    externalWarningTextOverride,
-    labels.warningText
-  );
->>>>>>> ae49a403
+  const [validationState, setValidationState] = useControlled(status, validationStates.standBy);
+
+  const [validationMessage, setValidationMessage] = useControlled(statusMessage, "");
 
   // validationMessages reference tends to change, as users will not useState for it;
   // dependencies must be more explicit and:
