import React, { isValidElement, useEffect, useRef, useState } from "react";
import PropTypes from "prop-types";
import clsx from "clsx";
import { withStyles } from "@material-ui/core";
import { CloseXS } from "@hv/uikit-react-icons";
import {
  HvAdornment,
  HvBaseInput,
  HvFormElement,
  HvLabel,
  HvSuggestions,
  HvWarningText,
  HvInfoMessage,
} from "..";
import withId from "../withId";
import withLabels from "../withLabels";
<<<<<<< HEAD
import { isKeypress, KeyboardCodes, setId } from "../utils";
=======
import withTooltips from "../withTooltip";
import { isKeypress, KeyboardCodes, setId, useControlled } from "../utils";
>>>>>>> a2746e36
import validationTypes from "./validationTypes";
import validationStates, { isInvalid } from "./validationStates";
import { validateCharLength, validateInput, validationIcon } from "./validations";
import styles from "./styles";
import isBrowser from "../utils/browser";

const DEFAULT_LABELS = {
  inputLabel: "",
  placeholder: "",
  infoText: "",
  warningText: "something wrong",
  maxCharQuantityWarningText: "The value is too big",
  minCharQuantityWarningText: "The value is too short",
  requiredWarningText: "The value is required",
  clearButtonLabel: "Clear the text",
};

/**
 * An input is a graphical control element that allows the user to write text.
 */
const HvInput = (props) => {
  const {
    labels,
    classes,
    className,
    id,
    name,
    password = false,
    disabled = false,
    isRequired = false,
    validationIconVisible = true,
    disableClear = false,
    customFixedIcon,
    validationIconPosition = "right",
    showInfo = true,
    validationType = validationTypes.none,
    validationState: validationStateProp,
    maxCharQuantity,
    minCharQuantity,
    validation,
    externalWarningTextOverride,
    inputProps = {},
    inputRef: inputRefProp,
    onChange = (e, val) => val,
    onBlur,
    onFocus,
    onKeyDown,
    suggestionSelectedCallback,
    suggestionListCallback,
    value: valueProp,
    autoFocus = false,
    initialValue,
    ...others
  } = props;
  const [value, setValue] = useState(valueProp || initialValue);
  const [suggestionValues, setSuggestionValues] = useState(null);

  // validation related state
  const [validationState, setValidationState] = useControlled({
    controlled: validationStateProp,
    default: value ? validationStates.filled : validationStates.empty,
    name: "HvInput",
    state: "validationState",
  });

  const [warningText, setWarningText] = useControlled({
    controlled: externalWarningTextOverride,
    default: labels.warningText,
    name: "HvInput",
    state: "externalWarningTextOverride",
  });

  const materialInputRef = useRef(null);
  const inputRef = useRef(inputRefProp || null);
  const suggestionRef = useRef({});

  useEffect(() => {
    if (valueProp != null) setValue(valueProp);
  }, [valueProp]);

  useEffect(() => {
    suggestionRef.current = document.getElementById(setId(id, "suggestions"));
    // eslint-disable-next-line react-hooks/exhaustive-deps
  }, []);

  /**
   * Updates the states while the input is being entered.
   *
   * @param {String} val - the inputted value.
   * @param {*} warnText - the error text below the input.
   */
  const manageInputValueState = (val, warnText) => {
    setValidationState(() => {
      // this will only run if validationState is uncontrolled
      setWarningText(warnText);

      return val ? validationStates.filled : validationStates.empty;
    });

    setValue(val);
  };

  /**
   * Looks for the node that represent the input inside the material tree and focus it.
   */
  const focusInput = () => {
    materialInputRef.current.focus();
  };

  /**
   * Clears the input value from the state and refocus the input.
   *
   * Note: given than the input component from material doesn't offer any api to focus
   * this timeout with a node focus was used to solve the problem
   * because the reference to the input is lost when the component is updated.
   */
  const handleClear = (event) => {
    const val = "";
    onChange?.(event, val);
    manageInputValueState(val, null);
    setTimeout(() => {
      focusInput();
    });
  };

  /**
   * Clears the suggestion array.
   */
  const suggestionClearHandler = () => {
    setSuggestionValues(null);
  };

  /**
   * Fills of the suggestion array.
   */
  const suggestionHandler = (val) => {
    const suggestionsArray = suggestionListCallback?.(val);
    if (suggestionsArray?.[0]?.label) {
      setSuggestionValues(suggestionsArray);
    } else {
      suggestionClearHandler();
    }
  };

  /**
   * Executes the user callback adds the selection to the state and clears the suggestions.
   */
  const suggestionSelectedHandler = (event, item) => {
    manageInputValueState(item.label);
    focusInput();
    suggestionClearHandler();
    suggestionSelectedCallback(item);
  };

  /**
   * Updates the state while is being inputted, also executes the user onChange
   * allowing the customization of the input if required.
   *
   * @param {Object} event - The event provided by the material ui input
   * @param val
   */
  const onChangeHandler = (event, val) => {
    const newValue = onChange?.(event, val) ?? val;
    suggestionHandler(val);
    manageInputValueState(newValue, null);
  };

  /**
   * Find the focused element onBlur.
   *
   * @param event
   * @returns {any}
   */
  const getFocusedElement = (event) =>
    isBrowser("ie") ? document.activeElement : event.relatedTarget;

  /**
   * Validates the input updating the state and modifying the info text, also executes
   * the user provided onBlur passing the current validation status and value.
   *
   * @returns {undefined}
   */
  const onInputBlurHandler = (event) => {
    // If the blur is executed when choosing an suggestion it should be ignored.
    if (suggestionRef?.current && suggestionRef?.current.contains(getFocusedElement(event))) return;

    let validationStateResult;
    let warningTextResult = null;

    if (!value) {
      if (isRequired) {
        validationStateResult = validationStates.invalid;
        warningTextResult = labels.requiredWarningText;
      } else {
        validationStateResult = validationStates.empty;
      }
    } else {
      const valueSizeStatus = validateCharLength(value, maxCharQuantity, minCharQuantity);
      const valid = validateInput(value, validation, validationType);

      if (valid && valueSizeStatus) {
        validationStateResult = validationStates.valid;
      } else if (!valid || !valueSizeStatus) {
        validationStateResult = validationStates.invalid;

        if (maxCharQuantity && value.length > maxCharQuantity) {
          warningTextResult = labels.maxCharQuantityWarningText;
        } else if (minCharQuantity && value.length < minCharQuantity) {
          warningTextResult = labels.minCharQuantityWarningText;
        } else {
          warningTextResult = labels.warningText;
        }
      }
    }

    setValidationState(() => {
      // this will only run if validationState is uncontrolled
      setWarningText(warningTextResult);

      return validationStateResult;
    });

    onBlur?.(value, validationStateResult);
  };

  /**
   * Updates the state putting again the value from the state because the input value is
   * not automatically manage, it also executes the onFocus function from the user passing the value
   */
  const onFocusHandler = () => {
    manageInputValueState(value, null);
    onFocus?.(value);
  };

  const getSuggestions = (li) => {
    const listEl = document.getElementById(setId(id, "suggestions-list"));
    return li != null ? listEl?.getElementsByTagName("li")?.[li] : listEl;
  };

  const onSuggestionKeyDown = (event) => {
    if (isKeypress(event, KeyboardCodes.Esc)) {
      suggestionClearHandler();
      focusInput();
    } else if (isKeypress(event, KeyboardCodes.Tab)) {
      suggestionClearHandler();
    }
  };

  /**
   * Focus the suggestion list when the arrow down is pressed.
   *
   * @param {Object} event - The event provided by the material ui input
   */
  const onKeyDownHandler = (event) => {
    if (isKeypress(event, KeyboardCodes.ArrowDown) && !!suggestionValues) {
      const li = getSuggestions(0);
      li?.focus();
    }
    onKeyDown?.(event, value);
  };

  /**
   * Clears the suggestion list on blur.
   *
   * @param {Object} event - The event provided by the material ui input.
   */
  const onContainerBlurHandler = (event) => {
    if (event.relatedTarget) {
      setTimeout(() => {
        const list = getSuggestions();
        if (!list?.contains(document.activeElement)) suggestionClearHandler();
      }, 10);
    }
  };

  const getInputAdornments = (showValidationIcon, showClear) => {
    if (!showValidationIcon && !showClear && !customFixedIcon) return null;

    const customIconEl =
      isValidElement(customFixedIcon) &&
      React.cloneElement(customFixedIcon, {
        className: clsx(classes.icon, customFixedIcon.props.className),
      });

    return (
      <div className={classes.adornmentsBox} aria-hidden="true">
        <HvAdornment
          className={clsx(classes.adornmentButton, classes.iconClear)}
          isVisible={showClear}
          onClick={handleClear}
          onMouseDown={handleClear}
          title={labels.clearButtonLabel}
          aria-label={labels.clearButtonLabel}
          icon={<CloseXS />}
        />

        {(showValidationIcon && validationIcon(validationState, classes.icon)) || customIconEl}
      </div>
    );
  };

  const isStateInvalid = isInvalid(validationState);
  const hasValidation =
    isStateInvalid ||
    validationType !== validationTypes.none ||
    maxCharQuantity != null ||
    minCharQuantity != null ||
    validation != null;

  // show the validation icon only if the input is enabled, validationIconVisible and showInfo are true and:
  // - the input has some sort of validation
  // - also if states is invalid (even if there is no validation, because that would mean it had to be explicitly set like that)
  const showValidationIcon = !disabled && validationIconVisible && showInfo && hasValidation;

  // show the clear button only if the input is enabled, disableClear is false and the input is not empty
  const showClear = !disabled && !disableClear && value != null && value !== "";

  const adornments = getInputAdornments(showValidationIcon, showClear);

  const showInfoMessage = showInfo && labels.infoText;

  return (
    <HvFormElement
      id={id}
      name={name}
      className={clsx(classes.root, className)}
      onBlur={onContainerBlurHandler}
      value={value}
      status={
        validationState === "invalid" || validationState === "valid" ? validationState : "standBy"
      }
      disabled={disabled}
    >
      <div className={classes.labelContainer}>
        {labels.inputLabel && (
          <HvLabel
            id={setId(id, "label")}
            htmlFor={setId(id, "input")}
            aria-disabled={disabled}
            className={clsx(classes.label, {
              [classes.labelDisabled]: disabled,
            })}
            label={
              <>
                {labels.inputLabel}
                {isRequired && <span aria-hidden="true">*</span>}
              </>
            }
          />
        )}

        {showInfoMessage && <HvInfoMessage id="main-info-message">{labels.infoText}</HvInfoMessage>}
      </div>
      <HvBaseInput
        id={setId(id, "input")}
        autoFocus={autoFocus}
        onKeyDown={onKeyDownHandler}
        onBlur={onInputBlurHandler}
        onFocus={onFocusHandler}
        placeholder={labels.placeholder || undefined}
        type={password ? "password" : "text"}
        classes={{
          input: classes.input,
          inputRoot: classes.inputRoot,
          inputRootFocused: classes.inputRootFocused,
          inputDisabled: classes.inputDisabled,
          multiLine: classes.multiLine,
        }}
        className={clsx({
          [classes.inputRootDisabled]: disabled,
          [classes.inputRootInvalid]: isStateInvalid,
        })}
        invalid={isStateInvalid}
        required={isRequired}
        onChange={onChangeHandler}
        inputProps={{
          ref: materialInputRef,
          ...inputProps,
        }}
        inputRef={inputRefProp || inputRef}
        {...(validationIconPosition === "right" && {
          endAdornment: adornments,
        })}
        {...(validationIconPosition === "left" && {
          startAdornment: adornments,
        })}
        {...others}
      />

      <HvSuggestions
        id={setId(id, "suggestions")}
        classes={{
          root: classes.suggestionsContainer,
          list: classes.suggestionList,
        }}
        expanded={!!suggestionValues}
        anchorEl={inputRef?.current?.parentElement}
        onClose={suggestionClearHandler}
        onKeyDown={onSuggestionKeyDown}
        onSuggestionSelected={suggestionSelectedHandler}
        suggestionValues={suggestionValues}
      />

<<<<<<< HEAD
      <HvWarningText disableBorder id={setId(id, "warning")}>
        {isStateInvalid ? externalWarningTextOverride || warningText : ""}
      </HvWarningText>
=======
      <HvHelperText
        id={setId(id, "description")}
        {...(!isStateInvalid && (showInfoIcon || !labels.infoText)
          ? { style: { display: "none" } }
          : {})}
        className={clsx(classes.infoText, {
          [classes.infoIcon]: infoIcon,
        })}
        notification={isStateInvalid ? warningText : ""}
      >
        {labels.infoText}
      </HvHelperText>
>>>>>>> a2746e36
    </HvFormElement>
  );
};

HvInput.propTypes = {
  /**
   * Class names to be applied.
   */
  className: PropTypes.string,
  /**
   * Id to be applied to the root node.
   */
  id: PropTypes.string,
  /**
   * Component name identifier to be used in the context.
   */
  name: PropTypes.string,
  /**
   * A Jss Object used to override or extend the component styles applied.
   */
  classes: PropTypes.shape({
    /**
     * Styles applied to the root container of the input.
     */
    root: PropTypes.string,
    /**
     * Styles applied to input root which is comprising of everything but the labels and descriptions.
     */
    inputRoot: PropTypes.string,
    /**
     * Styles applied to input root when it is disabled.
     */
    inputRootDisabled: PropTypes.string,
    /**
     * Styles applied to input root when it is invalid.
     */
    inputRootInvalid: PropTypes.string,
    /**
     * Styles applied to input root when it is focused.
     */
    inputRootFocused: PropTypes.string,
    /**
     * Styles applied to input html element.
     */
    input: PropTypes.string,
    /**
     * Styles applied to input html element when it is disabled.
     */
    inputDisabled: PropTypes.string,
    /**
     * Styles applied to the container of the suggestions list.
     */
    suggestionsContainer: PropTypes.string,
    /**
     * Styles applied to the suggestions list.
     */
    suggestionList: PropTypes.string,
    /**
     * Styles applied to input html element when it is multiline mode.
     */
    multiLine: PropTypes.string,
    /**
     * Styles applied to the label element.
     */
    label: PropTypes.string,
    /**
     * Styles applied to the label element when it is disabled.
     */
    labelDisabled: PropTypes.string,
    /**
     * Styles applied to the container of the labels elements.
     */
    labelContainer: PropTypes.string,
    /**
     * Styles applied to the icon information text.
     */
    infoText: PropTypes.string,
    /**
     * Styles applied to the description.
     */
    text: PropTypes.string,
    /**
     * Styles applied to the description when it is showing an information.
     */
    textInfo: PropTypes.string,
    /**
     * Styles applied to the input adornment icons.
     */
    icon: PropTypes.string,
    /**
     * Styles applied to the icon used to clean the input.
     */
    iconClear: PropTypes.string,
    /**
     * Styles applied to the div around the adornment.
     */
    adornmentsBox: PropTypes.string,
    /**
     * Styles applied to the the adornment when behaving as a button.
     */
    adornmentButton: PropTypes.string,
    /**
     * IE11 specific styling.
     */
    "@global": PropTypes.string,
  }).isRequired,
  /**
   * An Object containing the various texts associated with the input.
   */
  labels: PropTypes.shape({
    /**
     * The label on top of the input.
     */
    inputLabel: PropTypes.string,
    /**
     * The placeholder value of the input.
     */
    placeholder: PropTypes.string,
    /**
     * The default value of the info text below the input.
     */
    infoText: PropTypes.string,
    /**
     * The value when a validation fails.
     */
    warningText: PropTypes.string,
    /**
     * The message that appears when there are too many characters.
     */
    maxCharQuantityWarningText: PropTypes.string,
    /**
     * The message that appears when there are too few characters.
     */
    minCharQuantityWarningText: PropTypes.string,
    /**
     * The message that appears when the input is empty and required.
     */
    requiredWarningText: PropTypes.string,
    /**
     * The label of the clear button.
     */
    clearButtonLabel: PropTypes.string,
  }),
  /**
   * Attributes applied to the input element.
   */
  inputProps: PropTypes.instanceOf(Object),
  /**
   * Allows passing a ref to the underlying input
   */
  inputRef: PropTypes.shape({ current: PropTypes.any }),
  /**
   * If `true` the input is disabled.
   */
  disabled: PropTypes.bool,
  /**
   * If `true` the input value must be filled on blur or else the validation fails.
   */
  isRequired: PropTypes.bool,
  /**
   * If `true` the input is of type password hiding the value.
   */
  password: PropTypes.bool,
  /**
   * The function that will be executed onChange, allows modification of the input,
   * it receives the value. If a new value should be presented it must returned it.
   */
  onChange: PropTypes.func,
  /**
   * The function that will be executed onBlur, allows checking the validation state,
   * it receives the value and the validation state (`empty`, `filled`, `invalid`, `valid`).
   */
  onBlur: PropTypes.func,
  /**
   * The function that will be executed onBlur, allows checking the value state,
   * it receives the value.
   */
  onFocus: PropTypes.func,
  /**
   * The function that will be executed onKeyDown, allows checking the value state,
   * it receives the event and value.
   */
  onKeyDown: PropTypes.func,
  /**
   * The function that will be executed to received an array of objects that has a label and id to create list of suggestion
   */
  suggestionListCallback: PropTypes.func,
  /**
   * The function that will be executed after selecting a value in the suggestion list
   */
  suggestionSelectedCallback: PropTypes.func,
  /**
   * If `true` information label is shown, `false` otherwise.
   */
  showInfo: PropTypes.bool,
  /**
   * The custom validation function, it receives the value and must return
   * either `true` for valid or `false` for invalid, default validations would only
   * occur if this function is null or undefined
   */
  validation: PropTypes.func,
  /**
   * The value of the input, when controlled.
   */
  value: PropTypes.string,
  /**
   * The initial value of the input, when uncontrolled.
   */
  initialValue: PropTypes.string,
  /**
   * If `true` it should autofocus.
   */
  autoFocus: PropTypes.bool,
  /**
   * The initial state of the input.
   */
  validationState: PropTypes.oneOf(["empty", "filled", "invalid", "valid"]),
  /**
   * If `true` the validation icon is visible, `false` otherwise
   */
  validationIconVisible: PropTypes.bool,
  /**
   * If `true` the clear button is disabled if `false` is enable
   */
  disableClear: PropTypes.bool,
  /**
   * The icon position of the input. It is recommended to use the provided validationIconPosition object to set this value.
   */
  validationIconPosition: PropTypes.oneOf(["left", "right"]),
  /**
   * a custom icon to be added into the input.
   */
  customFixedIcon: PropTypes.node,
  /**
   * The maximum allowed length of the characters, if this value is null no check
   * will be performed.
   */
  maxCharQuantity: PropTypes.number,
  /**
   * The minimum allowed length of the characters, if this value is null no check
   * will be perform.
   */
  minCharQuantity: PropTypes.number,
  /**
   * Which type of default validation should the input perform. It is recommended to use the provided ValidationTypes object to set this value.
   */
  validationType: PropTypes.oneOf(["none", "number", "email"]),
  /**
   * Overrides any validation with a specific error/warning message to set in the warningText slot.
   */
  externalWarningTextOverride: PropTypes.string,
};

export default withStyles(styles, { name: "HvInput" })(withLabels(DEFAULT_LABELS)(withId(HvInput)));<|MERGE_RESOLUTION|>--- conflicted
+++ resolved
@@ -14,12 +14,7 @@
 } from "..";
 import withId from "../withId";
 import withLabels from "../withLabels";
-<<<<<<< HEAD
-import { isKeypress, KeyboardCodes, setId } from "../utils";
-=======
-import withTooltips from "../withTooltip";
 import { isKeypress, KeyboardCodes, setId, useControlled } from "../utils";
->>>>>>> a2746e36
 import validationTypes from "./validationTypes";
 import validationStates, { isInvalid } from "./validationStates";
 import { validateCharLength, validateInput, validationIcon } from "./validations";
@@ -423,24 +418,9 @@
         suggestionValues={suggestionValues}
       />
 
-<<<<<<< HEAD
       <HvWarningText disableBorder id={setId(id, "warning")}>
-        {isStateInvalid ? externalWarningTextOverride || warningText : ""}
+        {isStateInvalid ? warningText : ""}
       </HvWarningText>
-=======
-      <HvHelperText
-        id={setId(id, "description")}
-        {...(!isStateInvalid && (showInfoIcon || !labels.infoText)
-          ? { style: { display: "none" } }
-          : {})}
-        className={clsx(classes.infoText, {
-          [classes.infoIcon]: infoIcon,
-        })}
-        notification={isStateInvalid ? warningText : ""}
-      >
-        {labels.infoText}
-      </HvHelperText>
->>>>>>> a2746e36
     </HvFormElement>
   );
 };
