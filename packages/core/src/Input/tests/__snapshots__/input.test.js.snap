// Jest Snapshot v1, https://goo.gl/fbAQLP

exports[`Input should not have the validation section 1`] = `
<WithStyles(WithLabels)
  showInfo={false}
>
  <WithLabels
    classes={
      Object {
        "adornmentButton": "HvInput-adornmentButton",
        "adornmentsBox": "HvInput-adornmentsBox",
        "icon": "HvInput-icon",
        "iconClear": "HvInput-iconClear",
        "infoIcon": "HvInput-infoIcon",
        "infoIconContainer": "HvInput-infoIconContainer",
        "infoText": "HvInput-infoText",
        "input": "HvInput-input",
        "inputDisabled": "HvInput-inputDisabled",
        "inputRoot": "HvInput-inputRoot",
        "inputRootDisabled": "HvInput-inputRootDisabled",
        "inputRootFocused": "HvInput-inputRootFocused",
        "inputRootInvalid": "HvInput-inputRootInvalid",
        "label": "HvInput-label",
        "labelContainer": "HvInput-labelContainer",
        "labelDisabled": "HvInput-labelDisabled",
        "multiLine": "HvInput-multiLine",
        "root": "HvInput-root",
        "suggestionList": "HvInput-suggestionList",
        "suggestionsContainer": "HvInput-suggestionsContainer",
      }
    }
    showInfo={false}
  >
    <WithId
      classes={
        Object {
          "adornmentButton": "HvInput-adornmentButton",
          "adornmentsBox": "HvInput-adornmentsBox",
          "icon": "HvInput-icon",
          "iconClear": "HvInput-iconClear",
          "infoIcon": "HvInput-infoIcon",
          "infoIconContainer": "HvInput-infoIconContainer",
          "infoText": "HvInput-infoText",
          "input": "HvInput-input",
          "inputDisabled": "HvInput-inputDisabled",
          "inputRoot": "HvInput-inputRoot",
          "inputRootDisabled": "HvInput-inputRootDisabled",
          "inputRootFocused": "HvInput-inputRootFocused",
          "inputRootInvalid": "HvInput-inputRootInvalid",
          "label": "HvInput-label",
          "labelContainer": "HvInput-labelContainer",
          "labelDisabled": "HvInput-labelDisabled",
          "multiLine": "HvInput-multiLine",
          "root": "HvInput-root",
          "suggestionList": "HvInput-suggestionList",
          "suggestionsContainer": "HvInput-suggestionsContainer",
        }
      }
      labels={
        Object {
          "clearButtonLabel": "Clear the text",
          "infoText": "",
          "inputLabel": "",
          "maxCharQuantityWarningText": "The value is too big",
          "minCharQuantityWarningText": "The value is too short",
          "placeholder": "",
          "requiredWarningText": "The value is required",
          "warningText": "something wrong",
        }
      }
      showInfo={false}
    >
      <HvInput
        classes={
          Object {
            "adornmentButton": "HvInput-adornmentButton",
            "adornmentsBox": "HvInput-adornmentsBox",
            "icon": "HvInput-icon",
            "iconClear": "HvInput-iconClear",
            "infoIcon": "HvInput-infoIcon",
            "infoIconContainer": "HvInput-infoIconContainer",
            "infoText": "HvInput-infoText",
            "input": "HvInput-input",
            "inputDisabled": "HvInput-inputDisabled",
            "inputRoot": "HvInput-inputRoot",
            "inputRootDisabled": "HvInput-inputRootDisabled",
            "inputRootFocused": "HvInput-inputRootFocused",
            "inputRootInvalid": "HvInput-inputRootInvalid",
            "label": "HvInput-label",
            "labelContainer": "HvInput-labelContainer",
            "labelDisabled": "HvInput-labelDisabled",
            "multiLine": "HvInput-multiLine",
            "root": "HvInput-root",
            "suggestionList": "HvInput-suggestionList",
            "suggestionsContainer": "HvInput-suggestionsContainer",
          }
        }
        id="hv-input-7"
        labels={
          Object {
            "clearButtonLabel": "Clear the text",
            "infoText": "",
            "inputLabel": "",
            "maxCharQuantityWarningText": "The value is too big",
            "minCharQuantityWarningText": "The value is too short",
            "placeholder": "",
            "requiredWarningText": "The value is required",
            "warningText": "something wrong",
          }
        }
        showInfo={false}
      >
        <WithStyles(WithId)
          className="HvInput-root"
          disabled={false}
          id="hv-input-7"
          onBlur={[Function]}
        >
          <WithId
            className="HvInput-root"
            classes={
              Object {
                "root": "HvFormElement-root",
              }
            }
            disabled={false}
            id="hv-input-7"
            onBlur={[Function]}
          >
            <HvFormElement
              className="HvInput-root"
              classes={
                Object {
                  "root": "HvFormElement-root",
                }
              }
              disabled={false}
              id="hv-input-7"
              onBlur={[Function]}
            >
              <div
                className="HvInput-root HvFormElement-root"
                onBlur={[Function]}
              >
                <div
                  className="HvInput-labelContainer"
                />
                <WithStyles(HvBaseInput)
                  autoFocus={false}
                  className=""
                  classes={
                    Object {
                      "input": "HvInput-input",
                      "inputDisabled": "HvInput-inputDisabled",
                      "inputRoot": "HvInput-inputRoot",
                      "inputRootFocused": "HvInput-inputRootFocused",
                      "multiLine": "HvInput-multiLine",
                    }
                  }
                  endAdornment={null}
                  id="hv-input-7-input"
                  inputProps={
                    Object {
                      "ref": Object {
                        "current": <input
                          class="MuiInputBase-input MuiInput-input HvBaseInput-input HvInput-input"
                          id="hv-input-7-input"
                          type="text"
                          value=""
                        />,
                      },
                    }
                  }
                  inputRef={
                    Object {
                      "current": <input
                        class="MuiInputBase-input MuiInput-input HvBaseInput-input HvInput-input"
                        id="hv-input-7-input"
                        type="text"
                        value=""
                      />,
                    }
                  }
                  invalid={false}
                  onBlur={[Function]}
                  onChange={[Function]}
                  onFocus={[Function]}
                  onKeyDown={[Function]}
                  required={false}
                  type="text"
                >
                  <HvBaseInput
                    autoFocus={false}
                    className=""
                    classes={
                      Object {
                        "input": "HvBaseInput-input HvInput-input",
                        "inputDisabled": "HvBaseInput-inputDisabled HvInput-inputDisabled",
                        "inputRoot": "HvBaseInput-inputRoot HvInput-inputRoot",
                        "inputRootDisabled": "HvBaseInput-inputRootDisabled",
                        "inputRootFocused": "HvBaseInput-inputRootFocused HvInput-inputRootFocused",
                        "inputRootInvalid": "HvBaseInput-inputRootInvalid",
                        "multiLine": "HvBaseInput-multiLine HvInput-multiLine",
                        "root": "HvBaseInput-root",
                      }
                    }
                    endAdornment={null}
                    id="hv-input-7-input"
                    inputProps={
                      Object {
                        "ref": Object {
                          "current": <input
                            class="MuiInputBase-input MuiInput-input HvBaseInput-input HvInput-input"
                            id="hv-input-7-input"
                            type="text"
                            value=""
                          />,
                        },
                      }
                    }
                    inputRef={
                      Object {
                        "current": <input
                          class="MuiInputBase-input MuiInput-input HvBaseInput-input HvInput-input"
                          id="hv-input-7-input"
                          type="text"
                          value=""
                        />,
                      }
                    }
                    invalid={false}
                    onBlur={[Function]}
                    onChange={[Function]}
                    onFocus={[Function]}
                    onKeyDown={[Function]}
                    required={false}
                    type="text"
                  >
                    <WithStyles(ForwardRef(Input))
                      autoFocus={false}
                      className="HvBaseInput-inputRoot HvInput-inputRoot"
                      classes={
                        Object {
                          "disabled": "HvBaseInput-inputDisabled HvInput-inputDisabled",
                          "focused": "HvBaseInput-inputRootFocused HvInput-inputRootFocused",
                          "input": "HvBaseInput-input HvInput-input",
                          "multiline": "HvBaseInput-multiLine HvInput-multiLine",
                        }
                      }
                      disabled={false}
                      endAdornment={null}
                      id="hv-input-7-input"
                      inputProps={
                        Object {
                          "aria-controls": undefined,
                          "aria-describedby": undefined,
                          "aria-invalid": undefined,
                          "aria-labelledby": undefined,
                          "aria-required": undefined,
                          "ref": Object {
                            "current": <input
                              class="MuiInputBase-input MuiInput-input HvBaseInput-input HvInput-input"
                              id="hv-input-7-input"
                              type="text"
                              value=""
                            />,
                          },
                          "required": false,
                        }
                      }
                      inputRef={
                        Object {
                          "current": <input
                            class="MuiInputBase-input MuiInput-input HvBaseInput-input HvInput-input"
                            id="hv-input-7-input"
                            type="text"
                            value=""
                          />,
                        }
                      }
                      multiline={false}
                      onBlur={[Function]}
                      onChange={[Function]}
                      onFocus={[Function]}
                      onKeyDown={[Function]}
                      type="text"
<<<<<<< HEAD
                    />
                  </div>
                </ForwardRef(InputBase)>
              </WithStyles(ForwardRef(InputBase))>
            </ForwardRef(Input)>
          </WithStyles(ForwardRef(Input))>
          <WithStyles(ForwardRef)
            aria-atomic="true"
            aria-controls="hv-input-7-input"
            aria-labelledby={null}
            aria-live="polite"
            aria-relevant="additions text"
            className="HvInput-textWarning HvInput-infoText"
            variant="sText"
          >
            <ForwardRef
              aria-atomic="true"
              aria-controls="hv-input-7-input"
              aria-labelledby={null}
              aria-live="polite"
              aria-relevant="additions text"
              className="HvInput-textWarning HvInput-infoText"
              classes={
                Object {
                  "3xlTitle": "HvTypography-3xlTitle",
                  "4xlTitle": "HvTypography-4xlTitle",
                  "5xlTitle": "HvTypography-5xlTitle",
                  "disabledText": "HvTypography-disabledText",
                  "highlightText": "HvTypography-highlightText",
                  "lTitle": "HvTypography-lTitle",
                  "link": "HvTypography-link",
                  "mTitle": "HvTypography-mTitle",
                  "normalText": "HvTypography-normalText",
                  "placeholderText": "HvTypography-placeholderText",
                  "root": "HvTypography-root",
                  "sTitle": "HvTypography-sTitle",
                  "selectedNavText": "HvTypography-selectedNavText",
                  "vizText": "HvTypography-vizText",
                  "vizTextDisabled": "HvTypography-vizTextDisabled",
                  "xlTitle": "HvTypography-xlTitle",
                  "xsInlineLink": "HvTypography-xsInlineLink",
                  "xsTitle": "HvTypography-xsTitle",
                  "xxlTitle": "HvTypography-xxlTitle",
                  "xxsTitle": "HvTypography-xxsTitle",
                }
              }
              variant="sText"
            >
              <span
                aria-atomic="true"
                aria-controls="hv-input-7-input"
                aria-labelledby={null}
                aria-live="polite"
                aria-relevant="additions text"
                className="HvInput-textWarning HvInput-infoText HvTypography-root"
              />
            </ForwardRef>
          </WithStyles(ForwardRef)>
        </div>
=======
                    >
                      <ForwardRef(Input)
                        autoFocus={false}
                        className="HvBaseInput-inputRoot HvInput-inputRoot"
                        classes={
                          Object {
                            "colorSecondary": "MuiInput-colorSecondary",
                            "disabled": "Mui-disabled HvBaseInput-inputDisabled HvInput-inputDisabled",
                            "error": "Mui-error",
                            "focused": "Mui-focused HvBaseInput-inputRootFocused HvInput-inputRootFocused",
                            "formControl": "MuiInput-formControl",
                            "fullWidth": "MuiInput-fullWidth",
                            "input": "MuiInput-input HvBaseInput-input HvInput-input",
                            "inputMarginDense": "MuiInput-inputMarginDense",
                            "inputMultiline": "MuiInput-inputMultiline",
                            "inputTypeSearch": "MuiInput-inputTypeSearch",
                            "marginDense": "MuiInput-marginDense",
                            "multiline": "MuiInput-multiline HvBaseInput-multiLine HvInput-multiLine",
                            "root": "MuiInput-root",
                            "underline": "MuiInput-underline",
                          }
                        }
                        disableUnderline={true}
                        disabled={false}
                        endAdornment={null}
                        id="hv-input-7-input"
                        inputProps={
                          Object {
                            "aria-controls": undefined,
                            "aria-describedby": undefined,
                            "aria-invalid": undefined,
                            "aria-labelledby": undefined,
                            "aria-required": undefined,
                            "ref": Object {
                              "current": <input
                                class="MuiInputBase-input MuiInput-input HvBaseInput-input HvInput-input"
                                id="hv-input-7-input"
                                type="text"
                                value=""
                              />,
                            },
                            "required": false,
                          }
                        }
                        inputRef={
                          Object {
                            "current": <input
                              class="MuiInputBase-input MuiInput-input HvBaseInput-input HvInput-input"
                              id="hv-input-7-input"
                              type="text"
                              value=""
                            />,
                          }
                        }
                        multiline={false}
                        onBlur={[Function]}
                        onChange={[Function]}
                        onFocus={[Function]}
                        onKeyDown={[Function]}
                        type="text"
                      >
                        <WithStyles(ForwardRef(InputBase))
                          autoFocus={false}
                          className="HvBaseInput-inputRoot HvInput-inputRoot"
                          classes={
                            Object {
                              "colorSecondary": "MuiInput-colorSecondary",
                              "disabled": "Mui-disabled HvBaseInput-inputDisabled HvInput-inputDisabled",
                              "error": "Mui-error",
                              "focused": "Mui-focused HvBaseInput-inputRootFocused HvInput-inputRootFocused",
                              "formControl": "MuiInput-formControl",
                              "fullWidth": "MuiInput-fullWidth",
                              "input": "MuiInput-input HvBaseInput-input HvInput-input",
                              "inputMarginDense": "MuiInput-inputMarginDense",
                              "inputMultiline": "MuiInput-inputMultiline",
                              "inputTypeSearch": "MuiInput-inputTypeSearch",
                              "marginDense": "MuiInput-marginDense",
                              "multiline": "MuiInput-multiline HvBaseInput-multiLine HvInput-multiLine",
                              "root": "MuiInput-root",
                              "underline": null,
                            }
                          }
                          disabled={false}
                          endAdornment={null}
                          fullWidth={false}
                          id="hv-input-7-input"
                          inputComponent="input"
                          inputProps={
                            Object {
                              "aria-controls": undefined,
                              "aria-describedby": undefined,
                              "aria-invalid": undefined,
                              "aria-labelledby": undefined,
                              "aria-required": undefined,
                              "ref": Object {
                                "current": <input
                                  class="MuiInputBase-input MuiInput-input HvBaseInput-input HvInput-input"
                                  id="hv-input-7-input"
                                  type="text"
                                  value=""
                                />,
                              },
                              "required": false,
                            }
                          }
                          inputRef={
                            Object {
                              "current": <input
                                class="MuiInputBase-input MuiInput-input HvBaseInput-input HvInput-input"
                                id="hv-input-7-input"
                                type="text"
                                value=""
                              />,
                            }
                          }
                          multiline={false}
                          onBlur={[Function]}
                          onChange={[Function]}
                          onFocus={[Function]}
                          onKeyDown={[Function]}
                          type="text"
                        >
                          <ForwardRef(InputBase)
                            autoFocus={false}
                            className="HvBaseInput-inputRoot HvInput-inputRoot"
                            classes={
                              Object {
                                "adornedEnd": "MuiInputBase-adornedEnd",
                                "adornedStart": "MuiInputBase-adornedStart",
                                "colorSecondary": "MuiInputBase-colorSecondary MuiInput-colorSecondary",
                                "disabled": "Mui-disabled Mui-disabled HvBaseInput-inputDisabled HvInput-inputDisabled",
                                "error": "Mui-error Mui-error",
                                "focused": "Mui-focused Mui-focused HvBaseInput-inputRootFocused HvInput-inputRootFocused",
                                "formControl": "MuiInputBase-formControl MuiInput-formControl",
                                "fullWidth": "MuiInputBase-fullWidth MuiInput-fullWidth",
                                "input": "MuiInputBase-input MuiInput-input HvBaseInput-input HvInput-input",
                                "inputAdornedEnd": "MuiInputBase-inputAdornedEnd",
                                "inputAdornedStart": "MuiInputBase-inputAdornedStart",
                                "inputHiddenLabel": "MuiInputBase-inputHiddenLabel",
                                "inputMarginDense": "MuiInputBase-inputMarginDense MuiInput-inputMarginDense",
                                "inputMultiline": "MuiInputBase-inputMultiline MuiInput-inputMultiline",
                                "inputTypeSearch": "MuiInputBase-inputTypeSearch MuiInput-inputTypeSearch",
                                "marginDense": "MuiInputBase-marginDense MuiInput-marginDense",
                                "multiline": "MuiInputBase-multiline MuiInput-multiline HvBaseInput-multiLine HvInput-multiLine",
                                "root": "MuiInputBase-root MuiInput-root",
                              }
                            }
                            disabled={false}
                            endAdornment={null}
                            fullWidth={false}
                            id="hv-input-7-input"
                            inputComponent="input"
                            inputProps={
                              Object {
                                "aria-controls": undefined,
                                "aria-describedby": undefined,
                                "aria-invalid": undefined,
                                "aria-labelledby": undefined,
                                "aria-required": undefined,
                                "ref": Object {
                                  "current": <input
                                    class="MuiInputBase-input MuiInput-input HvBaseInput-input HvInput-input"
                                    id="hv-input-7-input"
                                    type="text"
                                    value=""
                                  />,
                                },
                                "required": false,
                              }
                            }
                            inputRef={
                              Object {
                                "current": <input
                                  class="MuiInputBase-input MuiInput-input HvBaseInput-input HvInput-input"
                                  id="hv-input-7-input"
                                  type="text"
                                  value=""
                                />,
                              }
                            }
                            multiline={false}
                            onBlur={[Function]}
                            onChange={[Function]}
                            onFocus={[Function]}
                            onKeyDown={[Function]}
                            type="text"
                          >
                            <div
                              className="MuiInputBase-root MuiInput-root HvBaseInput-inputRoot HvInput-inputRoot"
                              onClick={[Function]}
                            >
                              <input
                                autoFocus={false}
                                className="MuiInputBase-input MuiInput-input HvBaseInput-input HvInput-input"
                                disabled={false}
                                id="hv-input-7-input"
                                onAnimationStart={[Function]}
                                onBlur={[Function]}
                                onChange={[Function]}
                                onFocus={[Function]}
                                onKeyDown={[Function]}
                                required={false}
                                type="text"
                              />
                            </div>
                          </ForwardRef(InputBase)>
                        </WithStyles(ForwardRef(InputBase))>
                      </ForwardRef(Input)>
                    </WithStyles(ForwardRef(Input))>
                  </HvBaseInput>
                </WithStyles(HvBaseInput)>
                <WithStyles(HvSuggestions)
                  classes={
                    Object {
                      "list": "HvInput-suggestionList",
                      "root": "HvInput-suggestionsContainer",
                    }
                  }
                  expanded={false}
                  id="hv-input-7-suggestions"
                  onClose={[Function]}
                  onKeyDown={[Function]}
                  onSuggestionSelected={[Function]}
                  suggestionValues={null}
                >
                  <HvSuggestions
                    classes={
                      Object {
                        "list": "HvSuggestions-list HvInput-suggestionList",
                        "popper": "HvSuggestions-popper",
                        "root": "HvSuggestions-root HvInput-suggestionsContainer",
                      }
                    }
                    expanded={false}
                    id="hv-input-7-suggestions"
                    onClose={[Function]}
                    onKeyDown={[Function]}
                    onSuggestionSelected={[Function]}
                    suggestionValues={null}
                  >
                    <div
                      className="HvSuggestions-root HvInput-suggestionsContainer"
                      id="hv-input-7-suggestions"
                      onKeyDown={[Function]}
                    >
                      <ForwardRef(Popper)
                        className="HvSuggestions-popper"
                        disablePortal={true}
                        open={false}
                      />
                    </div>
                  </HvSuggestions>
                </WithStyles(HvSuggestions)>
                <WithStyles(HvHelperText)
                  className="HvInput-infoText"
                  id="hv-input-7-description"
                  notification=""
                  style={
                    Object {
                      "display": "none",
                    }
                  }
                >
                  <HvHelperText
                    className="HvInput-infoText"
                    classes={
                      Object {
                        "helperDisabled": "HvHelperText-helperDisabled",
                        "helperText": "HvHelperText-helperText",
                        "showText": "HvHelperText-showText",
                        "topGutter": "HvHelperText-topGutter",
                      }
                    }
                    id="hv-input-7-description"
                    notification=""
                    style={
                      Object {
                        "display": "none",
                      }
                    }
                  >
                    <WithStyles(ForwardRef)
                      className="HvInput-infoText HvHelperText-helperText HvHelperText-showText HvHelperText-topGutter"
                      id="hv-input-7-description"
                      style={
                        Object {
                          "display": "none",
                        }
                      }
                      variant="infoText"
                    >
                      <ForwardRef
                        className="HvInput-infoText HvHelperText-helperText HvHelperText-showText HvHelperText-topGutter"
                        classes={
                          Object {
                            "3xlTitle": "HvTypography-3xlTitle",
                            "4xlTitle": "HvTypography-4xlTitle",
                            "5xlTitle": "HvTypography-5xlTitle",
                            "disabledButtonText": "HvTypography-disabledButtonText",
                            "highlightText": "HvTypography-highlightText",
                            "infoText": "HvTypography-infoText",
                            "inlineLink": "HvTypography-inlineLink",
                            "lTitle": "HvTypography-lTitle",
                            "labelText": "HvTypography-labelText",
                            "mTitle": "HvTypography-mTitle",
                            "normalText": "HvTypography-normalText",
                            "placeholderText": "HvTypography-placeholderText",
                            "root": "HvTypography-root",
                            "sLink": "HvTypography-sLink",
                            "sText": "HvTypography-sText",
                            "sTitle": "HvTypography-sTitle",
                            "selectedNavText": "HvTypography-selectedNavText",
                            "selectedText": "HvTypography-selectedText",
                            "vizText": "HvTypography-vizText",
                            "xlTitle": "HvTypography-xlTitle",
                            "xsTitle": "HvTypography-xsTitle",
                            "xxlTitle": "HvTypography-xxlTitle",
                            "xxsTitle": "HvTypography-xxsTitle",
                          }
                        }
                        id="hv-input-7-description"
                        style={
                          Object {
                            "display": "none",
                          }
                        }
                        variant="infoText"
                      >
                        <p
                          className="HvInput-infoText HvHelperText-helperText HvHelperText-showText HvHelperText-topGutter HvTypography-root HvTypography-infoText"
                          id="hv-input-7-description"
                          style={
                            Object {
                              "display": "none",
                            }
                          }
                        />
                      </ForwardRef>
                    </WithStyles(ForwardRef)>
                    <WithStyles(ForwardRef)
                      aria-atomic="true"
                      aria-live="polite"
                      aria-relevant="additions text"
                      className="HvInput-infoText HvHelperText-helperText HvHelperText-topGutter"
                      id="hv-input-7-description-notification"
                      style={
                        Object {
                          "display": "none",
                        }
                      }
                      variant="infoText"
                    >
                      <ForwardRef
                        aria-atomic="true"
                        aria-live="polite"
                        aria-relevant="additions text"
                        className="HvInput-infoText HvHelperText-helperText HvHelperText-topGutter"
                        classes={
                          Object {
                            "3xlTitle": "HvTypography-3xlTitle",
                            "4xlTitle": "HvTypography-4xlTitle",
                            "5xlTitle": "HvTypography-5xlTitle",
                            "disabledButtonText": "HvTypography-disabledButtonText",
                            "highlightText": "HvTypography-highlightText",
                            "infoText": "HvTypography-infoText",
                            "inlineLink": "HvTypography-inlineLink",
                            "lTitle": "HvTypography-lTitle",
                            "labelText": "HvTypography-labelText",
                            "mTitle": "HvTypography-mTitle",
                            "normalText": "HvTypography-normalText",
                            "placeholderText": "HvTypography-placeholderText",
                            "root": "HvTypography-root",
                            "sLink": "HvTypography-sLink",
                            "sText": "HvTypography-sText",
                            "sTitle": "HvTypography-sTitle",
                            "selectedNavText": "HvTypography-selectedNavText",
                            "selectedText": "HvTypography-selectedText",
                            "vizText": "HvTypography-vizText",
                            "xlTitle": "HvTypography-xlTitle",
                            "xsTitle": "HvTypography-xsTitle",
                            "xxlTitle": "HvTypography-xxlTitle",
                            "xxsTitle": "HvTypography-xxsTitle",
                          }
                        }
                        id="hv-input-7-description-notification"
                        style={
                          Object {
                            "display": "none",
                          }
                        }
                        variant="infoText"
                      >
                        <p
                          aria-atomic="true"
                          aria-live="polite"
                          aria-relevant="additions text"
                          className="HvInput-infoText HvHelperText-helperText HvHelperText-topGutter HvTypography-root HvTypography-infoText"
                          id="hv-input-7-description-notification"
                          style={
                            Object {
                              "display": "none",
                            }
                          }
                        />
                      </ForwardRef>
                    </WithStyles(ForwardRef)>
                  </HvHelperText>
                </WithStyles(HvHelperText)>
              </div>
            </HvFormElement>
          </WithId>
        </WithStyles(WithId)>
>>>>>>> 920a91c5
      </HvInput>
    </WithId>
  </WithLabels>
</WithStyles(WithLabels)>
`;

exports[`Input should pass other props to the child input component 1`] = `
<WithStyles(WithLabels)
  inputProps={
    Object {
      "maxLength": 250,
    }
  }
>
  <WithLabels
    classes={
      Object {
        "adornmentButton": "HvInput-adornmentButton",
        "adornmentsBox": "HvInput-adornmentsBox",
        "icon": "HvInput-icon",
        "iconClear": "HvInput-iconClear",
        "infoIcon": "HvInput-infoIcon",
        "infoIconContainer": "HvInput-infoIconContainer",
        "infoText": "HvInput-infoText",
        "input": "HvInput-input",
        "inputDisabled": "HvInput-inputDisabled",
        "inputRoot": "HvInput-inputRoot",
        "inputRootDisabled": "HvInput-inputRootDisabled",
        "inputRootFocused": "HvInput-inputRootFocused",
        "inputRootInvalid": "HvInput-inputRootInvalid",
        "label": "HvInput-label",
        "labelContainer": "HvInput-labelContainer",
        "labelDisabled": "HvInput-labelDisabled",
        "multiLine": "HvInput-multiLine",
        "root": "HvInput-root",
        "suggestionList": "HvInput-suggestionList",
        "suggestionsContainer": "HvInput-suggestionsContainer",
      }
    }
    inputProps={
      Object {
        "maxLength": 250,
      }
    }
  >
    <WithId
      classes={
        Object {
          "adornmentButton": "HvInput-adornmentButton",
          "adornmentsBox": "HvInput-adornmentsBox",
          "icon": "HvInput-icon",
          "iconClear": "HvInput-iconClear",
          "infoIcon": "HvInput-infoIcon",
          "infoIconContainer": "HvInput-infoIconContainer",
          "infoText": "HvInput-infoText",
          "input": "HvInput-input",
          "inputDisabled": "HvInput-inputDisabled",
          "inputRoot": "HvInput-inputRoot",
          "inputRootDisabled": "HvInput-inputRootDisabled",
          "inputRootFocused": "HvInput-inputRootFocused",
          "inputRootInvalid": "HvInput-inputRootInvalid",
          "label": "HvInput-label",
          "labelContainer": "HvInput-labelContainer",
          "labelDisabled": "HvInput-labelDisabled",
          "multiLine": "HvInput-multiLine",
          "root": "HvInput-root",
          "suggestionList": "HvInput-suggestionList",
          "suggestionsContainer": "HvInput-suggestionsContainer",
        }
      }
      inputProps={
        Object {
          "maxLength": 250,
        }
      }
      labels={
        Object {
          "clearButtonLabel": "Clear the text",
          "infoText": "",
          "inputLabel": "",
          "maxCharQuantityWarningText": "The value is too big",
          "minCharQuantityWarningText": "The value is too short",
          "placeholder": "",
          "requiredWarningText": "The value is required",
          "warningText": "something wrong",
        }
      }
    >
      <HvInput
        classes={
          Object {
            "adornmentButton": "HvInput-adornmentButton",
            "adornmentsBox": "HvInput-adornmentsBox",
            "icon": "HvInput-icon",
            "iconClear": "HvInput-iconClear",
            "infoIcon": "HvInput-infoIcon",
            "infoIconContainer": "HvInput-infoIconContainer",
            "infoText": "HvInput-infoText",
            "input": "HvInput-input",
            "inputDisabled": "HvInput-inputDisabled",
            "inputRoot": "HvInput-inputRoot",
            "inputRootDisabled": "HvInput-inputRootDisabled",
            "inputRootFocused": "HvInput-inputRootFocused",
            "inputRootInvalid": "HvInput-inputRootInvalid",
            "label": "HvInput-label",
            "labelContainer": "HvInput-labelContainer",
            "labelDisabled": "HvInput-labelDisabled",
            "multiLine": "HvInput-multiLine",
            "root": "HvInput-root",
            "suggestionList": "HvInput-suggestionList",
            "suggestionsContainer": "HvInput-suggestionsContainer",
          }
        }
        id="hv-input-9"
        inputProps={
          Object {
            "maxLength": 250,
          }
        }
        labels={
          Object {
            "clearButtonLabel": "Clear the text",
            "infoText": "",
            "inputLabel": "",
            "maxCharQuantityWarningText": "The value is too big",
            "minCharQuantityWarningText": "The value is too short",
            "placeholder": "",
            "requiredWarningText": "The value is required",
            "warningText": "something wrong",
          }
        }
      >
        <WithStyles(WithId)
          className="HvInput-root"
          disabled={false}
          id="hv-input-9"
          onBlur={[Function]}
        >
          <WithId
            className="HvInput-root"
            classes={
              Object {
                "root": "HvFormElement-root",
              }
            }
            disabled={false}
            id="hv-input-9"
            onBlur={[Function]}
          >
            <HvFormElement
              className="HvInput-root"
              classes={
                Object {
                  "root": "HvFormElement-root",
                }
              }
              disabled={false}
              id="hv-input-9"
              onBlur={[Function]}
            >
              <div
                className="HvInput-root HvFormElement-root"
                onBlur={[Function]}
              >
                <div
                  className="HvInput-labelContainer"
                />
                <WithStyles(HvBaseInput)
                  autoFocus={false}
                  className=""
                  classes={
                    Object {
                      "input": "HvInput-input",
                      "inputDisabled": "HvInput-inputDisabled",
                      "inputRoot": "HvInput-inputRoot",
                      "inputRootFocused": "HvInput-inputRootFocused",
                      "multiLine": "HvInput-multiLine",
                    }
                  }
                  endAdornment={null}
                  id="hv-input-9-input"
                  inputProps={
                    Object {
                      "maxLength": 250,
                      "ref": Object {
                        "current": <input
                          class="MuiInputBase-input MuiInput-input HvBaseInput-input HvInput-input"
                          id="hv-input-9-input"
                          maxlength="250"
                          type="text"
                          value=""
                        />,
                      },
                    }
                  }
                  inputRef={
                    Object {
                      "current": <input
                        class="MuiInputBase-input MuiInput-input HvBaseInput-input HvInput-input"
                        id="hv-input-9-input"
                        maxlength="250"
                        type="text"
                        value=""
                      />,
                    }
                  }
                  invalid={false}
                  onBlur={[Function]}
                  onChange={[Function]}
                  onFocus={[Function]}
                  onKeyDown={[Function]}
                  required={false}
                  type="text"
                >
                  <HvBaseInput
                    autoFocus={false}
                    className=""
                    classes={
                      Object {
                        "input": "HvBaseInput-input HvInput-input",
                        "inputDisabled": "HvBaseInput-inputDisabled HvInput-inputDisabled",
                        "inputRoot": "HvBaseInput-inputRoot HvInput-inputRoot",
                        "inputRootDisabled": "HvBaseInput-inputRootDisabled",
                        "inputRootFocused": "HvBaseInput-inputRootFocused HvInput-inputRootFocused",
                        "inputRootInvalid": "HvBaseInput-inputRootInvalid",
                        "multiLine": "HvBaseInput-multiLine HvInput-multiLine",
                        "root": "HvBaseInput-root",
                      }
                    }
                    endAdornment={null}
                    id="hv-input-9-input"
                    inputProps={
                      Object {
                        "maxLength": 250,
                        "ref": Object {
                          "current": <input
                            class="MuiInputBase-input MuiInput-input HvBaseInput-input HvInput-input"
                            id="hv-input-9-input"
                            maxlength="250"
                            type="text"
                            value=""
                          />,
                        },
                      }
                    }
                    inputRef={
                      Object {
                        "current": <input
                          class="MuiInputBase-input MuiInput-input HvBaseInput-input HvInput-input"
                          id="hv-input-9-input"
                          maxlength="250"
                          type="text"
                          value=""
                        />,
                      }
                    }
                    invalid={false}
                    onBlur={[Function]}
                    onChange={[Function]}
                    onFocus={[Function]}
                    onKeyDown={[Function]}
                    required={false}
                    type="text"
                  >
                    <WithStyles(ForwardRef(Input))
                      autoFocus={false}
                      className="HvBaseInput-inputRoot HvInput-inputRoot"
                      classes={
                        Object {
                          "disabled": "HvBaseInput-inputDisabled HvInput-inputDisabled",
                          "focused": "HvBaseInput-inputRootFocused HvInput-inputRootFocused",
                          "input": "HvBaseInput-input HvInput-input",
                          "multiline": "HvBaseInput-multiLine HvInput-multiLine",
                        }
                      }
                      disabled={false}
                      endAdornment={null}
                      id="hv-input-9-input"
                      inputProps={
                        Object {
                          "aria-controls": undefined,
                          "aria-describedby": undefined,
                          "aria-invalid": undefined,
                          "aria-labelledby": undefined,
                          "aria-required": undefined,
                          "maxLength": 250,
                          "ref": Object {
                            "current": <input
                              class="MuiInputBase-input MuiInput-input HvBaseInput-input HvInput-input"
                              id="hv-input-9-input"
                              maxlength="250"
                              type="text"
                              value=""
                            />,
                          },
                          "required": false,
                        }
                      }
                      inputRef={
                        Object {
                          "current": <input
                            class="MuiInputBase-input MuiInput-input HvBaseInput-input HvInput-input"
                            id="hv-input-9-input"
                            maxlength="250"
                            type="text"
                            value=""
                          />,
                        }
                      }
                      multiline={false}
                      onBlur={[Function]}
                      onChange={[Function]}
                      onFocus={[Function]}
                      onKeyDown={[Function]}
                      type="text"
<<<<<<< HEAD
                    />
                  </div>
                </ForwardRef(InputBase)>
              </WithStyles(ForwardRef(InputBase))>
            </ForwardRef(Input)>
          </WithStyles(ForwardRef(Input))>
          <WithStyles(ForwardRef)
            aria-atomic="true"
            aria-controls="hv-input-9-input"
            aria-labelledby={null}
            aria-live="polite"
            aria-relevant="additions text"
            className="HvInput-textWarning HvInput-infoText"
            variant="sText"
          >
            <ForwardRef
              aria-atomic="true"
              aria-controls="hv-input-9-input"
              aria-labelledby={null}
              aria-live="polite"
              aria-relevant="additions text"
              className="HvInput-textWarning HvInput-infoText"
              classes={
                Object {
                  "3xlTitle": "HvTypography-3xlTitle",
                  "4xlTitle": "HvTypography-4xlTitle",
                  "5xlTitle": "HvTypography-5xlTitle",
                  "disabledText": "HvTypography-disabledText",
                  "highlightText": "HvTypography-highlightText",
                  "lTitle": "HvTypography-lTitle",
                  "link": "HvTypography-link",
                  "mTitle": "HvTypography-mTitle",
                  "normalText": "HvTypography-normalText",
                  "placeholderText": "HvTypography-placeholderText",
                  "root": "HvTypography-root",
                  "sTitle": "HvTypography-sTitle",
                  "selectedNavText": "HvTypography-selectedNavText",
                  "vizText": "HvTypography-vizText",
                  "vizTextDisabled": "HvTypography-vizTextDisabled",
                  "xlTitle": "HvTypography-xlTitle",
                  "xsInlineLink": "HvTypography-xsInlineLink",
                  "xsTitle": "HvTypography-xsTitle",
                  "xxlTitle": "HvTypography-xxlTitle",
                  "xxsTitle": "HvTypography-xxsTitle",
                }
              }
              variant="sText"
            >
              <span
                aria-atomic="true"
                aria-controls="hv-input-9-input"
                aria-labelledby={null}
                aria-live="polite"
                aria-relevant="additions text"
                className="HvInput-textWarning HvInput-infoText HvTypography-root"
              />
            </ForwardRef>
          </WithStyles(ForwardRef)>
        </div>
=======
                    >
                      <ForwardRef(Input)
                        autoFocus={false}
                        className="HvBaseInput-inputRoot HvInput-inputRoot"
                        classes={
                          Object {
                            "colorSecondary": "MuiInput-colorSecondary",
                            "disabled": "Mui-disabled HvBaseInput-inputDisabled HvInput-inputDisabled",
                            "error": "Mui-error",
                            "focused": "Mui-focused HvBaseInput-inputRootFocused HvInput-inputRootFocused",
                            "formControl": "MuiInput-formControl",
                            "fullWidth": "MuiInput-fullWidth",
                            "input": "MuiInput-input HvBaseInput-input HvInput-input",
                            "inputMarginDense": "MuiInput-inputMarginDense",
                            "inputMultiline": "MuiInput-inputMultiline",
                            "inputTypeSearch": "MuiInput-inputTypeSearch",
                            "marginDense": "MuiInput-marginDense",
                            "multiline": "MuiInput-multiline HvBaseInput-multiLine HvInput-multiLine",
                            "root": "MuiInput-root",
                            "underline": "MuiInput-underline",
                          }
                        }
                        disableUnderline={true}
                        disabled={false}
                        endAdornment={null}
                        id="hv-input-9-input"
                        inputProps={
                          Object {
                            "aria-controls": undefined,
                            "aria-describedby": undefined,
                            "aria-invalid": undefined,
                            "aria-labelledby": undefined,
                            "aria-required": undefined,
                            "maxLength": 250,
                            "ref": Object {
                              "current": <input
                                class="MuiInputBase-input MuiInput-input HvBaseInput-input HvInput-input"
                                id="hv-input-9-input"
                                maxlength="250"
                                type="text"
                                value=""
                              />,
                            },
                            "required": false,
                          }
                        }
                        inputRef={
                          Object {
                            "current": <input
                              class="MuiInputBase-input MuiInput-input HvBaseInput-input HvInput-input"
                              id="hv-input-9-input"
                              maxlength="250"
                              type="text"
                              value=""
                            />,
                          }
                        }
                        multiline={false}
                        onBlur={[Function]}
                        onChange={[Function]}
                        onFocus={[Function]}
                        onKeyDown={[Function]}
                        type="text"
                      >
                        <WithStyles(ForwardRef(InputBase))
                          autoFocus={false}
                          className="HvBaseInput-inputRoot HvInput-inputRoot"
                          classes={
                            Object {
                              "colorSecondary": "MuiInput-colorSecondary",
                              "disabled": "Mui-disabled HvBaseInput-inputDisabled HvInput-inputDisabled",
                              "error": "Mui-error",
                              "focused": "Mui-focused HvBaseInput-inputRootFocused HvInput-inputRootFocused",
                              "formControl": "MuiInput-formControl",
                              "fullWidth": "MuiInput-fullWidth",
                              "input": "MuiInput-input HvBaseInput-input HvInput-input",
                              "inputMarginDense": "MuiInput-inputMarginDense",
                              "inputMultiline": "MuiInput-inputMultiline",
                              "inputTypeSearch": "MuiInput-inputTypeSearch",
                              "marginDense": "MuiInput-marginDense",
                              "multiline": "MuiInput-multiline HvBaseInput-multiLine HvInput-multiLine",
                              "root": "MuiInput-root",
                              "underline": null,
                            }
                          }
                          disabled={false}
                          endAdornment={null}
                          fullWidth={false}
                          id="hv-input-9-input"
                          inputComponent="input"
                          inputProps={
                            Object {
                              "aria-controls": undefined,
                              "aria-describedby": undefined,
                              "aria-invalid": undefined,
                              "aria-labelledby": undefined,
                              "aria-required": undefined,
                              "maxLength": 250,
                              "ref": Object {
                                "current": <input
                                  class="MuiInputBase-input MuiInput-input HvBaseInput-input HvInput-input"
                                  id="hv-input-9-input"
                                  maxlength="250"
                                  type="text"
                                  value=""
                                />,
                              },
                              "required": false,
                            }
                          }
                          inputRef={
                            Object {
                              "current": <input
                                class="MuiInputBase-input MuiInput-input HvBaseInput-input HvInput-input"
                                id="hv-input-9-input"
                                maxlength="250"
                                type="text"
                                value=""
                              />,
                            }
                          }
                          multiline={false}
                          onBlur={[Function]}
                          onChange={[Function]}
                          onFocus={[Function]}
                          onKeyDown={[Function]}
                          type="text"
                        >
                          <ForwardRef(InputBase)
                            autoFocus={false}
                            className="HvBaseInput-inputRoot HvInput-inputRoot"
                            classes={
                              Object {
                                "adornedEnd": "MuiInputBase-adornedEnd",
                                "adornedStart": "MuiInputBase-adornedStart",
                                "colorSecondary": "MuiInputBase-colorSecondary MuiInput-colorSecondary",
                                "disabled": "Mui-disabled Mui-disabled HvBaseInput-inputDisabled HvInput-inputDisabled",
                                "error": "Mui-error Mui-error",
                                "focused": "Mui-focused Mui-focused HvBaseInput-inputRootFocused HvInput-inputRootFocused",
                                "formControl": "MuiInputBase-formControl MuiInput-formControl",
                                "fullWidth": "MuiInputBase-fullWidth MuiInput-fullWidth",
                                "input": "MuiInputBase-input MuiInput-input HvBaseInput-input HvInput-input",
                                "inputAdornedEnd": "MuiInputBase-inputAdornedEnd",
                                "inputAdornedStart": "MuiInputBase-inputAdornedStart",
                                "inputHiddenLabel": "MuiInputBase-inputHiddenLabel",
                                "inputMarginDense": "MuiInputBase-inputMarginDense MuiInput-inputMarginDense",
                                "inputMultiline": "MuiInputBase-inputMultiline MuiInput-inputMultiline",
                                "inputTypeSearch": "MuiInputBase-inputTypeSearch MuiInput-inputTypeSearch",
                                "marginDense": "MuiInputBase-marginDense MuiInput-marginDense",
                                "multiline": "MuiInputBase-multiline MuiInput-multiline HvBaseInput-multiLine HvInput-multiLine",
                                "root": "MuiInputBase-root MuiInput-root",
                              }
                            }
                            disabled={false}
                            endAdornment={null}
                            fullWidth={false}
                            id="hv-input-9-input"
                            inputComponent="input"
                            inputProps={
                              Object {
                                "aria-controls": undefined,
                                "aria-describedby": undefined,
                                "aria-invalid": undefined,
                                "aria-labelledby": undefined,
                                "aria-required": undefined,
                                "maxLength": 250,
                                "ref": Object {
                                  "current": <input
                                    class="MuiInputBase-input MuiInput-input HvBaseInput-input HvInput-input"
                                    id="hv-input-9-input"
                                    maxlength="250"
                                    type="text"
                                    value=""
                                  />,
                                },
                                "required": false,
                              }
                            }
                            inputRef={
                              Object {
                                "current": <input
                                  class="MuiInputBase-input MuiInput-input HvBaseInput-input HvInput-input"
                                  id="hv-input-9-input"
                                  maxlength="250"
                                  type="text"
                                  value=""
                                />,
                              }
                            }
                            multiline={false}
                            onBlur={[Function]}
                            onChange={[Function]}
                            onFocus={[Function]}
                            onKeyDown={[Function]}
                            type="text"
                          >
                            <div
                              className="MuiInputBase-root MuiInput-root HvBaseInput-inputRoot HvInput-inputRoot"
                              onClick={[Function]}
                            >
                              <input
                                autoFocus={false}
                                className="MuiInputBase-input MuiInput-input HvBaseInput-input HvInput-input"
                                disabled={false}
                                id="hv-input-9-input"
                                maxLength={250}
                                onAnimationStart={[Function]}
                                onBlur={[Function]}
                                onChange={[Function]}
                                onFocus={[Function]}
                                onKeyDown={[Function]}
                                required={false}
                                type="text"
                              />
                            </div>
                          </ForwardRef(InputBase)>
                        </WithStyles(ForwardRef(InputBase))>
                      </ForwardRef(Input)>
                    </WithStyles(ForwardRef(Input))>
                  </HvBaseInput>
                </WithStyles(HvBaseInput)>
                <WithStyles(HvSuggestions)
                  classes={
                    Object {
                      "list": "HvInput-suggestionList",
                      "root": "HvInput-suggestionsContainer",
                    }
                  }
                  expanded={false}
                  id="hv-input-9-suggestions"
                  onClose={[Function]}
                  onKeyDown={[Function]}
                  onSuggestionSelected={[Function]}
                  suggestionValues={null}
                >
                  <HvSuggestions
                    classes={
                      Object {
                        "list": "HvSuggestions-list HvInput-suggestionList",
                        "popper": "HvSuggestions-popper",
                        "root": "HvSuggestions-root HvInput-suggestionsContainer",
                      }
                    }
                    expanded={false}
                    id="hv-input-9-suggestions"
                    onClose={[Function]}
                    onKeyDown={[Function]}
                    onSuggestionSelected={[Function]}
                    suggestionValues={null}
                  >
                    <div
                      className="HvSuggestions-root HvInput-suggestionsContainer"
                      id="hv-input-9-suggestions"
                      onKeyDown={[Function]}
                    >
                      <ForwardRef(Popper)
                        className="HvSuggestions-popper"
                        disablePortal={true}
                        open={false}
                      />
                    </div>
                  </HvSuggestions>
                </WithStyles(HvSuggestions)>
                <WithStyles(HvHelperText)
                  className="HvInput-infoText"
                  id="hv-input-9-description"
                  notification=""
                  style={
                    Object {
                      "display": "none",
                    }
                  }
                >
                  <HvHelperText
                    className="HvInput-infoText"
                    classes={
                      Object {
                        "helperDisabled": "HvHelperText-helperDisabled",
                        "helperText": "HvHelperText-helperText",
                        "showText": "HvHelperText-showText",
                        "topGutter": "HvHelperText-topGutter",
                      }
                    }
                    id="hv-input-9-description"
                    notification=""
                    style={
                      Object {
                        "display": "none",
                      }
                    }
                  >
                    <WithStyles(ForwardRef)
                      className="HvInput-infoText HvHelperText-helperText HvHelperText-showText HvHelperText-topGutter"
                      id="hv-input-9-description"
                      style={
                        Object {
                          "display": "none",
                        }
                      }
                      variant="infoText"
                    >
                      <ForwardRef
                        className="HvInput-infoText HvHelperText-helperText HvHelperText-showText HvHelperText-topGutter"
                        classes={
                          Object {
                            "3xlTitle": "HvTypography-3xlTitle",
                            "4xlTitle": "HvTypography-4xlTitle",
                            "5xlTitle": "HvTypography-5xlTitle",
                            "disabledButtonText": "HvTypography-disabledButtonText",
                            "highlightText": "HvTypography-highlightText",
                            "infoText": "HvTypography-infoText",
                            "inlineLink": "HvTypography-inlineLink",
                            "lTitle": "HvTypography-lTitle",
                            "labelText": "HvTypography-labelText",
                            "mTitle": "HvTypography-mTitle",
                            "normalText": "HvTypography-normalText",
                            "placeholderText": "HvTypography-placeholderText",
                            "root": "HvTypography-root",
                            "sLink": "HvTypography-sLink",
                            "sText": "HvTypography-sText",
                            "sTitle": "HvTypography-sTitle",
                            "selectedNavText": "HvTypography-selectedNavText",
                            "selectedText": "HvTypography-selectedText",
                            "vizText": "HvTypography-vizText",
                            "xlTitle": "HvTypography-xlTitle",
                            "xsTitle": "HvTypography-xsTitle",
                            "xxlTitle": "HvTypography-xxlTitle",
                            "xxsTitle": "HvTypography-xxsTitle",
                          }
                        }
                        id="hv-input-9-description"
                        style={
                          Object {
                            "display": "none",
                          }
                        }
                        variant="infoText"
                      >
                        <p
                          className="HvInput-infoText HvHelperText-helperText HvHelperText-showText HvHelperText-topGutter HvTypography-root HvTypography-infoText"
                          id="hv-input-9-description"
                          style={
                            Object {
                              "display": "none",
                            }
                          }
                        />
                      </ForwardRef>
                    </WithStyles(ForwardRef)>
                    <WithStyles(ForwardRef)
                      aria-atomic="true"
                      aria-live="polite"
                      aria-relevant="additions text"
                      className="HvInput-infoText HvHelperText-helperText HvHelperText-topGutter"
                      id="hv-input-9-description-notification"
                      style={
                        Object {
                          "display": "none",
                        }
                      }
                      variant="infoText"
                    >
                      <ForwardRef
                        aria-atomic="true"
                        aria-live="polite"
                        aria-relevant="additions text"
                        className="HvInput-infoText HvHelperText-helperText HvHelperText-topGutter"
                        classes={
                          Object {
                            "3xlTitle": "HvTypography-3xlTitle",
                            "4xlTitle": "HvTypography-4xlTitle",
                            "5xlTitle": "HvTypography-5xlTitle",
                            "disabledButtonText": "HvTypography-disabledButtonText",
                            "highlightText": "HvTypography-highlightText",
                            "infoText": "HvTypography-infoText",
                            "inlineLink": "HvTypography-inlineLink",
                            "lTitle": "HvTypography-lTitle",
                            "labelText": "HvTypography-labelText",
                            "mTitle": "HvTypography-mTitle",
                            "normalText": "HvTypography-normalText",
                            "placeholderText": "HvTypography-placeholderText",
                            "root": "HvTypography-root",
                            "sLink": "HvTypography-sLink",
                            "sText": "HvTypography-sText",
                            "sTitle": "HvTypography-sTitle",
                            "selectedNavText": "HvTypography-selectedNavText",
                            "selectedText": "HvTypography-selectedText",
                            "vizText": "HvTypography-vizText",
                            "xlTitle": "HvTypography-xlTitle",
                            "xsTitle": "HvTypography-xsTitle",
                            "xxlTitle": "HvTypography-xxlTitle",
                            "xxsTitle": "HvTypography-xxsTitle",
                          }
                        }
                        id="hv-input-9-description-notification"
                        style={
                          Object {
                            "display": "none",
                          }
                        }
                        variant="infoText"
                      >
                        <p
                          aria-atomic="true"
                          aria-live="polite"
                          aria-relevant="additions text"
                          className="HvInput-infoText HvHelperText-helperText HvHelperText-topGutter HvTypography-root HvTypography-infoText"
                          id="hv-input-9-description-notification"
                          style={
                            Object {
                              "display": "none",
                            }
                          }
                        />
                      </ForwardRef>
                    </WithStyles(ForwardRef)>
                  </HvHelperText>
                </WithStyles(HvHelperText)>
              </div>
            </HvFormElement>
          </WithId>
        </WithStyles(WithId)>
>>>>>>> 920a91c5
      </HvInput>
    </WithId>
  </WithLabels>
</WithStyles(WithLabels)>
`;

exports[`Input should render correctly 1`] = `
<WithStyles(WithLabels)>
  <WithLabels
    classes={
      Object {
        "adornmentButton": "HvInput-adornmentButton",
        "adornmentsBox": "HvInput-adornmentsBox",
        "icon": "HvInput-icon",
        "iconClear": "HvInput-iconClear",
        "infoIcon": "HvInput-infoIcon",
        "infoIconContainer": "HvInput-infoIconContainer",
        "infoText": "HvInput-infoText",
        "input": "HvInput-input",
        "inputDisabled": "HvInput-inputDisabled",
        "inputRoot": "HvInput-inputRoot",
        "inputRootDisabled": "HvInput-inputRootDisabled",
        "inputRootFocused": "HvInput-inputRootFocused",
        "inputRootInvalid": "HvInput-inputRootInvalid",
        "label": "HvInput-label",
        "labelContainer": "HvInput-labelContainer",
        "labelDisabled": "HvInput-labelDisabled",
        "multiLine": "HvInput-multiLine",
        "root": "HvInput-root",
        "suggestionList": "HvInput-suggestionList",
        "suggestionsContainer": "HvInput-suggestionsContainer",
      }
    }
  >
    <WithId
      classes={
        Object {
          "adornmentButton": "HvInput-adornmentButton",
          "adornmentsBox": "HvInput-adornmentsBox",
          "icon": "HvInput-icon",
          "iconClear": "HvInput-iconClear",
          "infoIcon": "HvInput-infoIcon",
          "infoIconContainer": "HvInput-infoIconContainer",
          "infoText": "HvInput-infoText",
          "input": "HvInput-input",
          "inputDisabled": "HvInput-inputDisabled",
          "inputRoot": "HvInput-inputRoot",
          "inputRootDisabled": "HvInput-inputRootDisabled",
          "inputRootFocused": "HvInput-inputRootFocused",
          "inputRootInvalid": "HvInput-inputRootInvalid",
          "label": "HvInput-label",
          "labelContainer": "HvInput-labelContainer",
          "labelDisabled": "HvInput-labelDisabled",
          "multiLine": "HvInput-multiLine",
          "root": "HvInput-root",
          "suggestionList": "HvInput-suggestionList",
          "suggestionsContainer": "HvInput-suggestionsContainer",
        }
      }
      labels={
        Object {
          "clearButtonLabel": "Clear the text",
          "infoText": "",
          "inputLabel": "",
          "maxCharQuantityWarningText": "The value is too big",
          "minCharQuantityWarningText": "The value is too short",
          "placeholder": "",
          "requiredWarningText": "The value is required",
          "warningText": "something wrong",
        }
      }
    >
      <HvInput
        classes={
          Object {
            "adornmentButton": "HvInput-adornmentButton",
            "adornmentsBox": "HvInput-adornmentsBox",
            "icon": "HvInput-icon",
            "iconClear": "HvInput-iconClear",
            "infoIcon": "HvInput-infoIcon",
            "infoIconContainer": "HvInput-infoIconContainer",
            "infoText": "HvInput-infoText",
            "input": "HvInput-input",
            "inputDisabled": "HvInput-inputDisabled",
            "inputRoot": "HvInput-inputRoot",
            "inputRootDisabled": "HvInput-inputRootDisabled",
            "inputRootFocused": "HvInput-inputRootFocused",
            "inputRootInvalid": "HvInput-inputRootInvalid",
            "label": "HvInput-label",
            "labelContainer": "HvInput-labelContainer",
            "labelDisabled": "HvInput-labelDisabled",
            "multiLine": "HvInput-multiLine",
            "root": "HvInput-root",
            "suggestionList": "HvInput-suggestionList",
            "suggestionsContainer": "HvInput-suggestionsContainer",
          }
        }
        id="hv-input-2"
        labels={
          Object {
            "clearButtonLabel": "Clear the text",
            "infoText": "",
            "inputLabel": "",
            "maxCharQuantityWarningText": "The value is too big",
            "minCharQuantityWarningText": "The value is too short",
            "placeholder": "",
            "requiredWarningText": "The value is required",
            "warningText": "something wrong",
          }
        }
      >
        <WithStyles(WithId)
          className="HvInput-root"
          disabled={false}
          id="hv-input-2"
          onBlur={[Function]}
        >
          <WithId
            className="HvInput-root"
            classes={
              Object {
                "root": "HvFormElement-root",
              }
            }
            disabled={false}
            id="hv-input-2"
            onBlur={[Function]}
          >
            <HvFormElement
              className="HvInput-root"
              classes={
                Object {
                  "root": "HvFormElement-root",
                }
              }
              disabled={false}
              id="hv-input-2"
              onBlur={[Function]}
            >
              <div
                className="HvInput-root HvFormElement-root"
                onBlur={[Function]}
              >
                <div
                  className="HvInput-labelContainer"
                />
                <WithStyles(HvBaseInput)
                  autoFocus={false}
                  className=""
                  classes={
                    Object {
                      "input": "HvInput-input",
                      "inputDisabled": "HvInput-inputDisabled",
                      "inputRoot": "HvInput-inputRoot",
                      "inputRootFocused": "HvInput-inputRootFocused",
                      "multiLine": "HvInput-multiLine",
                    }
                  }
                  endAdornment={null}
                  id="hv-input-2-input"
                  inputProps={
                    Object {
                      "ref": Object {
                        "current": <input
                          class="MuiInputBase-input MuiInput-input HvBaseInput-input HvInput-input"
                          id="hv-input-2-input"
                          type="text"
                          value=""
                        />,
                      },
                    }
                  }
                  inputRef={
                    Object {
                      "current": <input
                        class="MuiInputBase-input MuiInput-input HvBaseInput-input HvInput-input"
                        id="hv-input-2-input"
                        type="text"
                        value=""
                      />,
                    }
                  }
                  invalid={false}
                  onBlur={[Function]}
                  onChange={[Function]}
                  onFocus={[Function]}
                  onKeyDown={[Function]}
                  required={false}
                  type="text"
                >
                  <HvBaseInput
                    autoFocus={false}
                    className=""
                    classes={
                      Object {
                        "input": "HvBaseInput-input HvInput-input",
                        "inputDisabled": "HvBaseInput-inputDisabled HvInput-inputDisabled",
                        "inputRoot": "HvBaseInput-inputRoot HvInput-inputRoot",
                        "inputRootDisabled": "HvBaseInput-inputRootDisabled",
                        "inputRootFocused": "HvBaseInput-inputRootFocused HvInput-inputRootFocused",
                        "inputRootInvalid": "HvBaseInput-inputRootInvalid",
                        "multiLine": "HvBaseInput-multiLine HvInput-multiLine",
                        "root": "HvBaseInput-root",
                      }
                    }
                    endAdornment={null}
                    id="hv-input-2-input"
                    inputProps={
                      Object {
                        "ref": Object {
                          "current": <input
                            class="MuiInputBase-input MuiInput-input HvBaseInput-input HvInput-input"
                            id="hv-input-2-input"
                            type="text"
                            value=""
                          />,
                        },
                      }
                    }
                    inputRef={
                      Object {
                        "current": <input
                          class="MuiInputBase-input MuiInput-input HvBaseInput-input HvInput-input"
                          id="hv-input-2-input"
                          type="text"
                          value=""
                        />,
                      }
                    }
                    invalid={false}
                    onBlur={[Function]}
                    onChange={[Function]}
                    onFocus={[Function]}
                    onKeyDown={[Function]}
                    required={false}
                    type="text"
                  >
                    <WithStyles(ForwardRef(Input))
                      autoFocus={false}
                      className="HvBaseInput-inputRoot HvInput-inputRoot"
                      classes={
                        Object {
                          "disabled": "HvBaseInput-inputDisabled HvInput-inputDisabled",
                          "focused": "HvBaseInput-inputRootFocused HvInput-inputRootFocused",
                          "input": "HvBaseInput-input HvInput-input",
                          "multiline": "HvBaseInput-multiLine HvInput-multiLine",
                        }
                      }
                      disabled={false}
                      endAdornment={null}
                      id="hv-input-2-input"
                      inputProps={
                        Object {
                          "aria-controls": undefined,
                          "aria-describedby": undefined,
                          "aria-invalid": undefined,
                          "aria-labelledby": undefined,
                          "aria-required": undefined,
                          "ref": Object {
                            "current": <input
                              class="MuiInputBase-input MuiInput-input HvBaseInput-input HvInput-input"
                              id="hv-input-2-input"
                              type="text"
                              value=""
                            />,
                          },
                          "required": false,
                        }
                      }
                      inputRef={
                        Object {
                          "current": <input
                            class="MuiInputBase-input MuiInput-input HvBaseInput-input HvInput-input"
                            id="hv-input-2-input"
                            type="text"
                            value=""
                          />,
                        }
                      }
                      multiline={false}
                      onBlur={[Function]}
                      onChange={[Function]}
                      onFocus={[Function]}
                      onKeyDown={[Function]}
                      type="text"
<<<<<<< HEAD
                    />
                  </div>
                </ForwardRef(InputBase)>
              </WithStyles(ForwardRef(InputBase))>
            </ForwardRef(Input)>
          </WithStyles(ForwardRef(Input))>
          <WithStyles(ForwardRef)
            aria-atomic="true"
            aria-controls="hv-input-2-input"
            aria-labelledby={null}
            aria-live="polite"
            aria-relevant="additions text"
            className="HvInput-textWarning HvInput-infoText"
            variant="sText"
          >
            <ForwardRef
              aria-atomic="true"
              aria-controls="hv-input-2-input"
              aria-labelledby={null}
              aria-live="polite"
              aria-relevant="additions text"
              className="HvInput-textWarning HvInput-infoText"
              classes={
                Object {
                  "3xlTitle": "HvTypography-3xlTitle",
                  "4xlTitle": "HvTypography-4xlTitle",
                  "5xlTitle": "HvTypography-5xlTitle",
                  "disabledText": "HvTypography-disabledText",
                  "highlightText": "HvTypography-highlightText",
                  "lTitle": "HvTypography-lTitle",
                  "link": "HvTypography-link",
                  "mTitle": "HvTypography-mTitle",
                  "normalText": "HvTypography-normalText",
                  "placeholderText": "HvTypography-placeholderText",
                  "root": "HvTypography-root",
                  "sTitle": "HvTypography-sTitle",
                  "selectedNavText": "HvTypography-selectedNavText",
                  "vizText": "HvTypography-vizText",
                  "vizTextDisabled": "HvTypography-vizTextDisabled",
                  "xlTitle": "HvTypography-xlTitle",
                  "xsInlineLink": "HvTypography-xsInlineLink",
                  "xsTitle": "HvTypography-xsTitle",
                  "xxlTitle": "HvTypography-xxlTitle",
                  "xxsTitle": "HvTypography-xxsTitle",
                }
              }
              variant="sText"
            >
              <span
                aria-atomic="true"
                aria-controls="hv-input-2-input"
                aria-labelledby={null}
                aria-live="polite"
                aria-relevant="additions text"
                className="HvInput-textWarning HvInput-infoText HvTypography-root"
              />
            </ForwardRef>
          </WithStyles(ForwardRef)>
        </div>
=======
                    >
                      <ForwardRef(Input)
                        autoFocus={false}
                        className="HvBaseInput-inputRoot HvInput-inputRoot"
                        classes={
                          Object {
                            "colorSecondary": "MuiInput-colorSecondary",
                            "disabled": "Mui-disabled HvBaseInput-inputDisabled HvInput-inputDisabled",
                            "error": "Mui-error",
                            "focused": "Mui-focused HvBaseInput-inputRootFocused HvInput-inputRootFocused",
                            "formControl": "MuiInput-formControl",
                            "fullWidth": "MuiInput-fullWidth",
                            "input": "MuiInput-input HvBaseInput-input HvInput-input",
                            "inputMarginDense": "MuiInput-inputMarginDense",
                            "inputMultiline": "MuiInput-inputMultiline",
                            "inputTypeSearch": "MuiInput-inputTypeSearch",
                            "marginDense": "MuiInput-marginDense",
                            "multiline": "MuiInput-multiline HvBaseInput-multiLine HvInput-multiLine",
                            "root": "MuiInput-root",
                            "underline": "MuiInput-underline",
                          }
                        }
                        disableUnderline={true}
                        disabled={false}
                        endAdornment={null}
                        id="hv-input-2-input"
                        inputProps={
                          Object {
                            "aria-controls": undefined,
                            "aria-describedby": undefined,
                            "aria-invalid": undefined,
                            "aria-labelledby": undefined,
                            "aria-required": undefined,
                            "ref": Object {
                              "current": <input
                                class="MuiInputBase-input MuiInput-input HvBaseInput-input HvInput-input"
                                id="hv-input-2-input"
                                type="text"
                                value=""
                              />,
                            },
                            "required": false,
                          }
                        }
                        inputRef={
                          Object {
                            "current": <input
                              class="MuiInputBase-input MuiInput-input HvBaseInput-input HvInput-input"
                              id="hv-input-2-input"
                              type="text"
                              value=""
                            />,
                          }
                        }
                        multiline={false}
                        onBlur={[Function]}
                        onChange={[Function]}
                        onFocus={[Function]}
                        onKeyDown={[Function]}
                        type="text"
                      >
                        <WithStyles(ForwardRef(InputBase))
                          autoFocus={false}
                          className="HvBaseInput-inputRoot HvInput-inputRoot"
                          classes={
                            Object {
                              "colorSecondary": "MuiInput-colorSecondary",
                              "disabled": "Mui-disabled HvBaseInput-inputDisabled HvInput-inputDisabled",
                              "error": "Mui-error",
                              "focused": "Mui-focused HvBaseInput-inputRootFocused HvInput-inputRootFocused",
                              "formControl": "MuiInput-formControl",
                              "fullWidth": "MuiInput-fullWidth",
                              "input": "MuiInput-input HvBaseInput-input HvInput-input",
                              "inputMarginDense": "MuiInput-inputMarginDense",
                              "inputMultiline": "MuiInput-inputMultiline",
                              "inputTypeSearch": "MuiInput-inputTypeSearch",
                              "marginDense": "MuiInput-marginDense",
                              "multiline": "MuiInput-multiline HvBaseInput-multiLine HvInput-multiLine",
                              "root": "MuiInput-root",
                              "underline": null,
                            }
                          }
                          disabled={false}
                          endAdornment={null}
                          fullWidth={false}
                          id="hv-input-2-input"
                          inputComponent="input"
                          inputProps={
                            Object {
                              "aria-controls": undefined,
                              "aria-describedby": undefined,
                              "aria-invalid": undefined,
                              "aria-labelledby": undefined,
                              "aria-required": undefined,
                              "ref": Object {
                                "current": <input
                                  class="MuiInputBase-input MuiInput-input HvBaseInput-input HvInput-input"
                                  id="hv-input-2-input"
                                  type="text"
                                  value=""
                                />,
                              },
                              "required": false,
                            }
                          }
                          inputRef={
                            Object {
                              "current": <input
                                class="MuiInputBase-input MuiInput-input HvBaseInput-input HvInput-input"
                                id="hv-input-2-input"
                                type="text"
                                value=""
                              />,
                            }
                          }
                          multiline={false}
                          onBlur={[Function]}
                          onChange={[Function]}
                          onFocus={[Function]}
                          onKeyDown={[Function]}
                          type="text"
                        >
                          <ForwardRef(InputBase)
                            autoFocus={false}
                            className="HvBaseInput-inputRoot HvInput-inputRoot"
                            classes={
                              Object {
                                "adornedEnd": "MuiInputBase-adornedEnd",
                                "adornedStart": "MuiInputBase-adornedStart",
                                "colorSecondary": "MuiInputBase-colorSecondary MuiInput-colorSecondary",
                                "disabled": "Mui-disabled Mui-disabled HvBaseInput-inputDisabled HvInput-inputDisabled",
                                "error": "Mui-error Mui-error",
                                "focused": "Mui-focused Mui-focused HvBaseInput-inputRootFocused HvInput-inputRootFocused",
                                "formControl": "MuiInputBase-formControl MuiInput-formControl",
                                "fullWidth": "MuiInputBase-fullWidth MuiInput-fullWidth",
                                "input": "MuiInputBase-input MuiInput-input HvBaseInput-input HvInput-input",
                                "inputAdornedEnd": "MuiInputBase-inputAdornedEnd",
                                "inputAdornedStart": "MuiInputBase-inputAdornedStart",
                                "inputHiddenLabel": "MuiInputBase-inputHiddenLabel",
                                "inputMarginDense": "MuiInputBase-inputMarginDense MuiInput-inputMarginDense",
                                "inputMultiline": "MuiInputBase-inputMultiline MuiInput-inputMultiline",
                                "inputTypeSearch": "MuiInputBase-inputTypeSearch MuiInput-inputTypeSearch",
                                "marginDense": "MuiInputBase-marginDense MuiInput-marginDense",
                                "multiline": "MuiInputBase-multiline MuiInput-multiline HvBaseInput-multiLine HvInput-multiLine",
                                "root": "MuiInputBase-root MuiInput-root",
                              }
                            }
                            disabled={false}
                            endAdornment={null}
                            fullWidth={false}
                            id="hv-input-2-input"
                            inputComponent="input"
                            inputProps={
                              Object {
                                "aria-controls": undefined,
                                "aria-describedby": undefined,
                                "aria-invalid": undefined,
                                "aria-labelledby": undefined,
                                "aria-required": undefined,
                                "ref": Object {
                                  "current": <input
                                    class="MuiInputBase-input MuiInput-input HvBaseInput-input HvInput-input"
                                    id="hv-input-2-input"
                                    type="text"
                                    value=""
                                  />,
                                },
                                "required": false,
                              }
                            }
                            inputRef={
                              Object {
                                "current": <input
                                  class="MuiInputBase-input MuiInput-input HvBaseInput-input HvInput-input"
                                  id="hv-input-2-input"
                                  type="text"
                                  value=""
                                />,
                              }
                            }
                            multiline={false}
                            onBlur={[Function]}
                            onChange={[Function]}
                            onFocus={[Function]}
                            onKeyDown={[Function]}
                            type="text"
                          >
                            <div
                              className="MuiInputBase-root MuiInput-root HvBaseInput-inputRoot HvInput-inputRoot"
                              onClick={[Function]}
                            >
                              <input
                                autoFocus={false}
                                className="MuiInputBase-input MuiInput-input HvBaseInput-input HvInput-input"
                                disabled={false}
                                id="hv-input-2-input"
                                onAnimationStart={[Function]}
                                onBlur={[Function]}
                                onChange={[Function]}
                                onFocus={[Function]}
                                onKeyDown={[Function]}
                                required={false}
                                type="text"
                              />
                            </div>
                          </ForwardRef(InputBase)>
                        </WithStyles(ForwardRef(InputBase))>
                      </ForwardRef(Input)>
                    </WithStyles(ForwardRef(Input))>
                  </HvBaseInput>
                </WithStyles(HvBaseInput)>
                <WithStyles(HvSuggestions)
                  classes={
                    Object {
                      "list": "HvInput-suggestionList",
                      "root": "HvInput-suggestionsContainer",
                    }
                  }
                  expanded={false}
                  id="hv-input-2-suggestions"
                  onClose={[Function]}
                  onKeyDown={[Function]}
                  onSuggestionSelected={[Function]}
                  suggestionValues={null}
                >
                  <HvSuggestions
                    classes={
                      Object {
                        "list": "HvSuggestions-list HvInput-suggestionList",
                        "popper": "HvSuggestions-popper",
                        "root": "HvSuggestions-root HvInput-suggestionsContainer",
                      }
                    }
                    expanded={false}
                    id="hv-input-2-suggestions"
                    onClose={[Function]}
                    onKeyDown={[Function]}
                    onSuggestionSelected={[Function]}
                    suggestionValues={null}
                  >
                    <div
                      className="HvSuggestions-root HvInput-suggestionsContainer"
                      id="hv-input-2-suggestions"
                      onKeyDown={[Function]}
                    >
                      <ForwardRef(Popper)
                        className="HvSuggestions-popper"
                        disablePortal={true}
                        open={false}
                      />
                    </div>
                  </HvSuggestions>
                </WithStyles(HvSuggestions)>
                <WithStyles(HvHelperText)
                  className="HvInput-infoText"
                  id="hv-input-2-description"
                  notification=""
                  style={
                    Object {
                      "display": "none",
                    }
                  }
                >
                  <HvHelperText
                    className="HvInput-infoText"
                    classes={
                      Object {
                        "helperDisabled": "HvHelperText-helperDisabled",
                        "helperText": "HvHelperText-helperText",
                        "showText": "HvHelperText-showText",
                        "topGutter": "HvHelperText-topGutter",
                      }
                    }
                    id="hv-input-2-description"
                    notification=""
                    style={
                      Object {
                        "display": "none",
                      }
                    }
                  >
                    <WithStyles(ForwardRef)
                      className="HvInput-infoText HvHelperText-helperText HvHelperText-showText HvHelperText-topGutter"
                      id="hv-input-2-description"
                      style={
                        Object {
                          "display": "none",
                        }
                      }
                      variant="infoText"
                    >
                      <ForwardRef
                        className="HvInput-infoText HvHelperText-helperText HvHelperText-showText HvHelperText-topGutter"
                        classes={
                          Object {
                            "3xlTitle": "HvTypography-3xlTitle",
                            "4xlTitle": "HvTypography-4xlTitle",
                            "5xlTitle": "HvTypography-5xlTitle",
                            "disabledButtonText": "HvTypography-disabledButtonText",
                            "highlightText": "HvTypography-highlightText",
                            "infoText": "HvTypography-infoText",
                            "inlineLink": "HvTypography-inlineLink",
                            "lTitle": "HvTypography-lTitle",
                            "labelText": "HvTypography-labelText",
                            "mTitle": "HvTypography-mTitle",
                            "normalText": "HvTypography-normalText",
                            "placeholderText": "HvTypography-placeholderText",
                            "root": "HvTypography-root",
                            "sLink": "HvTypography-sLink",
                            "sText": "HvTypography-sText",
                            "sTitle": "HvTypography-sTitle",
                            "selectedNavText": "HvTypography-selectedNavText",
                            "selectedText": "HvTypography-selectedText",
                            "vizText": "HvTypography-vizText",
                            "xlTitle": "HvTypography-xlTitle",
                            "xsTitle": "HvTypography-xsTitle",
                            "xxlTitle": "HvTypography-xxlTitle",
                            "xxsTitle": "HvTypography-xxsTitle",
                          }
                        }
                        id="hv-input-2-description"
                        style={
                          Object {
                            "display": "none",
                          }
                        }
                        variant="infoText"
                      >
                        <p
                          className="HvInput-infoText HvHelperText-helperText HvHelperText-showText HvHelperText-topGutter HvTypography-root HvTypography-infoText"
                          id="hv-input-2-description"
                          style={
                            Object {
                              "display": "none",
                            }
                          }
                        />
                      </ForwardRef>
                    </WithStyles(ForwardRef)>
                    <WithStyles(ForwardRef)
                      aria-atomic="true"
                      aria-live="polite"
                      aria-relevant="additions text"
                      className="HvInput-infoText HvHelperText-helperText HvHelperText-topGutter"
                      id="hv-input-2-description-notification"
                      style={
                        Object {
                          "display": "none",
                        }
                      }
                      variant="infoText"
                    >
                      <ForwardRef
                        aria-atomic="true"
                        aria-live="polite"
                        aria-relevant="additions text"
                        className="HvInput-infoText HvHelperText-helperText HvHelperText-topGutter"
                        classes={
                          Object {
                            "3xlTitle": "HvTypography-3xlTitle",
                            "4xlTitle": "HvTypography-4xlTitle",
                            "5xlTitle": "HvTypography-5xlTitle",
                            "disabledButtonText": "HvTypography-disabledButtonText",
                            "highlightText": "HvTypography-highlightText",
                            "infoText": "HvTypography-infoText",
                            "inlineLink": "HvTypography-inlineLink",
                            "lTitle": "HvTypography-lTitle",
                            "labelText": "HvTypography-labelText",
                            "mTitle": "HvTypography-mTitle",
                            "normalText": "HvTypography-normalText",
                            "placeholderText": "HvTypography-placeholderText",
                            "root": "HvTypography-root",
                            "sLink": "HvTypography-sLink",
                            "sText": "HvTypography-sText",
                            "sTitle": "HvTypography-sTitle",
                            "selectedNavText": "HvTypography-selectedNavText",
                            "selectedText": "HvTypography-selectedText",
                            "vizText": "HvTypography-vizText",
                            "xlTitle": "HvTypography-xlTitle",
                            "xsTitle": "HvTypography-xsTitle",
                            "xxlTitle": "HvTypography-xxlTitle",
                            "xxsTitle": "HvTypography-xxsTitle",
                          }
                        }
                        id="hv-input-2-description-notification"
                        style={
                          Object {
                            "display": "none",
                          }
                        }
                        variant="infoText"
                      >
                        <p
                          aria-atomic="true"
                          aria-live="polite"
                          aria-relevant="additions text"
                          className="HvInput-infoText HvHelperText-helperText HvHelperText-topGutter HvTypography-root HvTypography-infoText"
                          id="hv-input-2-description-notification"
                          style={
                            Object {
                              "display": "none",
                            }
                          }
                        />
                      </ForwardRef>
                    </WithStyles(ForwardRef)>
                  </HvHelperText>
                </WithStyles(HvHelperText)>
              </div>
            </HvFormElement>
          </WithId>
        </WithStyles(WithId)>
>>>>>>> 920a91c5
      </HvInput>
    </WithId>
  </WithLabels>
</WithStyles(WithLabels)>
`;<|MERGE_RESOLUTION|>--- conflicted
+++ resolved
@@ -284,67 +284,6 @@
                       onFocus={[Function]}
                       onKeyDown={[Function]}
                       type="text"
-<<<<<<< HEAD
-                    />
-                  </div>
-                </ForwardRef(InputBase)>
-              </WithStyles(ForwardRef(InputBase))>
-            </ForwardRef(Input)>
-          </WithStyles(ForwardRef(Input))>
-          <WithStyles(ForwardRef)
-            aria-atomic="true"
-            aria-controls="hv-input-7-input"
-            aria-labelledby={null}
-            aria-live="polite"
-            aria-relevant="additions text"
-            className="HvInput-textWarning HvInput-infoText"
-            variant="sText"
-          >
-            <ForwardRef
-              aria-atomic="true"
-              aria-controls="hv-input-7-input"
-              aria-labelledby={null}
-              aria-live="polite"
-              aria-relevant="additions text"
-              className="HvInput-textWarning HvInput-infoText"
-              classes={
-                Object {
-                  "3xlTitle": "HvTypography-3xlTitle",
-                  "4xlTitle": "HvTypography-4xlTitle",
-                  "5xlTitle": "HvTypography-5xlTitle",
-                  "disabledText": "HvTypography-disabledText",
-                  "highlightText": "HvTypography-highlightText",
-                  "lTitle": "HvTypography-lTitle",
-                  "link": "HvTypography-link",
-                  "mTitle": "HvTypography-mTitle",
-                  "normalText": "HvTypography-normalText",
-                  "placeholderText": "HvTypography-placeholderText",
-                  "root": "HvTypography-root",
-                  "sTitle": "HvTypography-sTitle",
-                  "selectedNavText": "HvTypography-selectedNavText",
-                  "vizText": "HvTypography-vizText",
-                  "vizTextDisabled": "HvTypography-vizTextDisabled",
-                  "xlTitle": "HvTypography-xlTitle",
-                  "xsInlineLink": "HvTypography-xsInlineLink",
-                  "xsTitle": "HvTypography-xsTitle",
-                  "xxlTitle": "HvTypography-xxlTitle",
-                  "xxsTitle": "HvTypography-xxsTitle",
-                }
-              }
-              variant="sText"
-            >
-              <span
-                aria-atomic="true"
-                aria-controls="hv-input-7-input"
-                aria-labelledby={null}
-                aria-live="polite"
-                aria-relevant="additions text"
-                className="HvInput-textWarning HvInput-infoText HvTypography-root"
-              />
-            </ForwardRef>
-          </WithStyles(ForwardRef)>
-        </div>
-=======
                     >
                       <ForwardRef(Input)
                         autoFocus={false}
@@ -643,23 +582,20 @@
                             "3xlTitle": "HvTypography-3xlTitle",
                             "4xlTitle": "HvTypography-4xlTitle",
                             "5xlTitle": "HvTypography-5xlTitle",
-                            "disabledButtonText": "HvTypography-disabledButtonText",
+                            "disabledText": "HvTypography-disabledText",
                             "highlightText": "HvTypography-highlightText",
-                            "infoText": "HvTypography-infoText",
-                            "inlineLink": "HvTypography-inlineLink",
                             "lTitle": "HvTypography-lTitle",
-                            "labelText": "HvTypography-labelText",
+                            "link": "HvTypography-link",
                             "mTitle": "HvTypography-mTitle",
                             "normalText": "HvTypography-normalText",
                             "placeholderText": "HvTypography-placeholderText",
                             "root": "HvTypography-root",
-                            "sLink": "HvTypography-sLink",
-                            "sText": "HvTypography-sText",
                             "sTitle": "HvTypography-sTitle",
                             "selectedNavText": "HvTypography-selectedNavText",
-                            "selectedText": "HvTypography-selectedText",
                             "vizText": "HvTypography-vizText",
+                            "vizTextDisabled": "HvTypography-vizTextDisabled",
                             "xlTitle": "HvTypography-xlTitle",
+                            "xsInlineLink": "HvTypography-xsInlineLink",
                             "xsTitle": "HvTypography-xsTitle",
                             "xxlTitle": "HvTypography-xxlTitle",
                             "xxsTitle": "HvTypography-xxsTitle",
@@ -673,8 +609,8 @@
                         }
                         variant="infoText"
                       >
-                        <p
-                          className="HvInput-infoText HvHelperText-helperText HvHelperText-showText HvHelperText-topGutter HvTypography-root HvTypography-infoText"
+                        <span
+                          className="HvInput-infoText HvHelperText-helperText HvHelperText-showText HvHelperText-topGutter HvTypography-root"
                           id="hv-input-7-description"
                           style={
                             Object {
@@ -707,23 +643,20 @@
                             "3xlTitle": "HvTypography-3xlTitle",
                             "4xlTitle": "HvTypography-4xlTitle",
                             "5xlTitle": "HvTypography-5xlTitle",
-                            "disabledButtonText": "HvTypography-disabledButtonText",
+                            "disabledText": "HvTypography-disabledText",
                             "highlightText": "HvTypography-highlightText",
-                            "infoText": "HvTypography-infoText",
-                            "inlineLink": "HvTypography-inlineLink",
                             "lTitle": "HvTypography-lTitle",
-                            "labelText": "HvTypography-labelText",
+                            "link": "HvTypography-link",
                             "mTitle": "HvTypography-mTitle",
                             "normalText": "HvTypography-normalText",
                             "placeholderText": "HvTypography-placeholderText",
                             "root": "HvTypography-root",
-                            "sLink": "HvTypography-sLink",
-                            "sText": "HvTypography-sText",
                             "sTitle": "HvTypography-sTitle",
                             "selectedNavText": "HvTypography-selectedNavText",
-                            "selectedText": "HvTypography-selectedText",
                             "vizText": "HvTypography-vizText",
+                            "vizTextDisabled": "HvTypography-vizTextDisabled",
                             "xlTitle": "HvTypography-xlTitle",
+                            "xsInlineLink": "HvTypography-xsInlineLink",
                             "xsTitle": "HvTypography-xsTitle",
                             "xxlTitle": "HvTypography-xxlTitle",
                             "xxsTitle": "HvTypography-xxsTitle",
@@ -737,11 +670,11 @@
                         }
                         variant="infoText"
                       >
-                        <p
+                        <span
                           aria-atomic="true"
                           aria-live="polite"
                           aria-relevant="additions text"
-                          className="HvInput-infoText HvHelperText-helperText HvHelperText-topGutter HvTypography-root HvTypography-infoText"
+                          className="HvInput-infoText HvHelperText-helperText HvHelperText-topGutter HvTypography-root"
                           id="hv-input-7-description-notification"
                           style={
                             Object {
@@ -757,7 +690,6 @@
             </HvFormElement>
           </WithId>
         </WithStyles(WithId)>
->>>>>>> 920a91c5
       </HvInput>
     </WithId>
   </WithLabels>
@@ -1073,67 +1005,6 @@
                       onFocus={[Function]}
                       onKeyDown={[Function]}
                       type="text"
-<<<<<<< HEAD
-                    />
-                  </div>
-                </ForwardRef(InputBase)>
-              </WithStyles(ForwardRef(InputBase))>
-            </ForwardRef(Input)>
-          </WithStyles(ForwardRef(Input))>
-          <WithStyles(ForwardRef)
-            aria-atomic="true"
-            aria-controls="hv-input-9-input"
-            aria-labelledby={null}
-            aria-live="polite"
-            aria-relevant="additions text"
-            className="HvInput-textWarning HvInput-infoText"
-            variant="sText"
-          >
-            <ForwardRef
-              aria-atomic="true"
-              aria-controls="hv-input-9-input"
-              aria-labelledby={null}
-              aria-live="polite"
-              aria-relevant="additions text"
-              className="HvInput-textWarning HvInput-infoText"
-              classes={
-                Object {
-                  "3xlTitle": "HvTypography-3xlTitle",
-                  "4xlTitle": "HvTypography-4xlTitle",
-                  "5xlTitle": "HvTypography-5xlTitle",
-                  "disabledText": "HvTypography-disabledText",
-                  "highlightText": "HvTypography-highlightText",
-                  "lTitle": "HvTypography-lTitle",
-                  "link": "HvTypography-link",
-                  "mTitle": "HvTypography-mTitle",
-                  "normalText": "HvTypography-normalText",
-                  "placeholderText": "HvTypography-placeholderText",
-                  "root": "HvTypography-root",
-                  "sTitle": "HvTypography-sTitle",
-                  "selectedNavText": "HvTypography-selectedNavText",
-                  "vizText": "HvTypography-vizText",
-                  "vizTextDisabled": "HvTypography-vizTextDisabled",
-                  "xlTitle": "HvTypography-xlTitle",
-                  "xsInlineLink": "HvTypography-xsInlineLink",
-                  "xsTitle": "HvTypography-xsTitle",
-                  "xxlTitle": "HvTypography-xxlTitle",
-                  "xxsTitle": "HvTypography-xxsTitle",
-                }
-              }
-              variant="sText"
-            >
-              <span
-                aria-atomic="true"
-                aria-controls="hv-input-9-input"
-                aria-labelledby={null}
-                aria-live="polite"
-                aria-relevant="additions text"
-                className="HvInput-textWarning HvInput-infoText HvTypography-root"
-              />
-            </ForwardRef>
-          </WithStyles(ForwardRef)>
-        </div>
-=======
                     >
                       <ForwardRef(Input)
                         autoFocus={false}
@@ -1442,23 +1313,20 @@
                             "3xlTitle": "HvTypography-3xlTitle",
                             "4xlTitle": "HvTypography-4xlTitle",
                             "5xlTitle": "HvTypography-5xlTitle",
-                            "disabledButtonText": "HvTypography-disabledButtonText",
+                            "disabledText": "HvTypography-disabledText",
                             "highlightText": "HvTypography-highlightText",
-                            "infoText": "HvTypography-infoText",
-                            "inlineLink": "HvTypography-inlineLink",
                             "lTitle": "HvTypography-lTitle",
-                            "labelText": "HvTypography-labelText",
+                            "link": "HvTypography-link",
                             "mTitle": "HvTypography-mTitle",
                             "normalText": "HvTypography-normalText",
                             "placeholderText": "HvTypography-placeholderText",
                             "root": "HvTypography-root",
-                            "sLink": "HvTypography-sLink",
-                            "sText": "HvTypography-sText",
                             "sTitle": "HvTypography-sTitle",
                             "selectedNavText": "HvTypography-selectedNavText",
-                            "selectedText": "HvTypography-selectedText",
                             "vizText": "HvTypography-vizText",
+                            "vizTextDisabled": "HvTypography-vizTextDisabled",
                             "xlTitle": "HvTypography-xlTitle",
+                            "xsInlineLink": "HvTypography-xsInlineLink",
                             "xsTitle": "HvTypography-xsTitle",
                             "xxlTitle": "HvTypography-xxlTitle",
                             "xxsTitle": "HvTypography-xxsTitle",
@@ -1472,8 +1340,8 @@
                         }
                         variant="infoText"
                       >
-                        <p
-                          className="HvInput-infoText HvHelperText-helperText HvHelperText-showText HvHelperText-topGutter HvTypography-root HvTypography-infoText"
+                        <span
+                          className="HvInput-infoText HvHelperText-helperText HvHelperText-showText HvHelperText-topGutter HvTypography-root"
                           id="hv-input-9-description"
                           style={
                             Object {
@@ -1506,23 +1374,20 @@
                             "3xlTitle": "HvTypography-3xlTitle",
                             "4xlTitle": "HvTypography-4xlTitle",
                             "5xlTitle": "HvTypography-5xlTitle",
-                            "disabledButtonText": "HvTypography-disabledButtonText",
+                            "disabledText": "HvTypography-disabledText",
                             "highlightText": "HvTypography-highlightText",
-                            "infoText": "HvTypography-infoText",
-                            "inlineLink": "HvTypography-inlineLink",
                             "lTitle": "HvTypography-lTitle",
-                            "labelText": "HvTypography-labelText",
+                            "link": "HvTypography-link",
                             "mTitle": "HvTypography-mTitle",
                             "normalText": "HvTypography-normalText",
                             "placeholderText": "HvTypography-placeholderText",
                             "root": "HvTypography-root",
-                            "sLink": "HvTypography-sLink",
-                            "sText": "HvTypography-sText",
                             "sTitle": "HvTypography-sTitle",
                             "selectedNavText": "HvTypography-selectedNavText",
-                            "selectedText": "HvTypography-selectedText",
                             "vizText": "HvTypography-vizText",
+                            "vizTextDisabled": "HvTypography-vizTextDisabled",
                             "xlTitle": "HvTypography-xlTitle",
+                            "xsInlineLink": "HvTypography-xsInlineLink",
                             "xsTitle": "HvTypography-xsTitle",
                             "xxlTitle": "HvTypography-xxlTitle",
                             "xxsTitle": "HvTypography-xxsTitle",
@@ -1536,11 +1401,11 @@
                         }
                         variant="infoText"
                       >
-                        <p
+                        <span
                           aria-atomic="true"
                           aria-live="polite"
                           aria-relevant="additions text"
-                          className="HvInput-infoText HvHelperText-helperText HvHelperText-topGutter HvTypography-root HvTypography-infoText"
+                          className="HvInput-infoText HvHelperText-helperText HvHelperText-topGutter HvTypography-root"
                           id="hv-input-9-description-notification"
                           style={
                             Object {
@@ -1556,7 +1421,6 @@
             </HvFormElement>
           </WithId>
         </WithStyles(WithId)>
->>>>>>> 920a91c5
       </HvInput>
     </WithId>
   </WithLabels>
@@ -1842,67 +1706,6 @@
                       onFocus={[Function]}
                       onKeyDown={[Function]}
                       type="text"
-<<<<<<< HEAD
-                    />
-                  </div>
-                </ForwardRef(InputBase)>
-              </WithStyles(ForwardRef(InputBase))>
-            </ForwardRef(Input)>
-          </WithStyles(ForwardRef(Input))>
-          <WithStyles(ForwardRef)
-            aria-atomic="true"
-            aria-controls="hv-input-2-input"
-            aria-labelledby={null}
-            aria-live="polite"
-            aria-relevant="additions text"
-            className="HvInput-textWarning HvInput-infoText"
-            variant="sText"
-          >
-            <ForwardRef
-              aria-atomic="true"
-              aria-controls="hv-input-2-input"
-              aria-labelledby={null}
-              aria-live="polite"
-              aria-relevant="additions text"
-              className="HvInput-textWarning HvInput-infoText"
-              classes={
-                Object {
-                  "3xlTitle": "HvTypography-3xlTitle",
-                  "4xlTitle": "HvTypography-4xlTitle",
-                  "5xlTitle": "HvTypography-5xlTitle",
-                  "disabledText": "HvTypography-disabledText",
-                  "highlightText": "HvTypography-highlightText",
-                  "lTitle": "HvTypography-lTitle",
-                  "link": "HvTypography-link",
-                  "mTitle": "HvTypography-mTitle",
-                  "normalText": "HvTypography-normalText",
-                  "placeholderText": "HvTypography-placeholderText",
-                  "root": "HvTypography-root",
-                  "sTitle": "HvTypography-sTitle",
-                  "selectedNavText": "HvTypography-selectedNavText",
-                  "vizText": "HvTypography-vizText",
-                  "vizTextDisabled": "HvTypography-vizTextDisabled",
-                  "xlTitle": "HvTypography-xlTitle",
-                  "xsInlineLink": "HvTypography-xsInlineLink",
-                  "xsTitle": "HvTypography-xsTitle",
-                  "xxlTitle": "HvTypography-xxlTitle",
-                  "xxsTitle": "HvTypography-xxsTitle",
-                }
-              }
-              variant="sText"
-            >
-              <span
-                aria-atomic="true"
-                aria-controls="hv-input-2-input"
-                aria-labelledby={null}
-                aria-live="polite"
-                aria-relevant="additions text"
-                className="HvInput-textWarning HvInput-infoText HvTypography-root"
-              />
-            </ForwardRef>
-          </WithStyles(ForwardRef)>
-        </div>
-=======
                     >
                       <ForwardRef(Input)
                         autoFocus={false}
@@ -2201,23 +2004,20 @@
                             "3xlTitle": "HvTypography-3xlTitle",
                             "4xlTitle": "HvTypography-4xlTitle",
                             "5xlTitle": "HvTypography-5xlTitle",
-                            "disabledButtonText": "HvTypography-disabledButtonText",
+                            "disabledText": "HvTypography-disabledText",
                             "highlightText": "HvTypography-highlightText",
-                            "infoText": "HvTypography-infoText",
-                            "inlineLink": "HvTypography-inlineLink",
                             "lTitle": "HvTypography-lTitle",
-                            "labelText": "HvTypography-labelText",
+                            "link": "HvTypography-link",
                             "mTitle": "HvTypography-mTitle",
                             "normalText": "HvTypography-normalText",
                             "placeholderText": "HvTypography-placeholderText",
                             "root": "HvTypography-root",
-                            "sLink": "HvTypography-sLink",
-                            "sText": "HvTypography-sText",
                             "sTitle": "HvTypography-sTitle",
                             "selectedNavText": "HvTypography-selectedNavText",
-                            "selectedText": "HvTypography-selectedText",
                             "vizText": "HvTypography-vizText",
+                            "vizTextDisabled": "HvTypography-vizTextDisabled",
                             "xlTitle": "HvTypography-xlTitle",
+                            "xsInlineLink": "HvTypography-xsInlineLink",
                             "xsTitle": "HvTypography-xsTitle",
                             "xxlTitle": "HvTypography-xxlTitle",
                             "xxsTitle": "HvTypography-xxsTitle",
@@ -2231,8 +2031,8 @@
                         }
                         variant="infoText"
                       >
-                        <p
-                          className="HvInput-infoText HvHelperText-helperText HvHelperText-showText HvHelperText-topGutter HvTypography-root HvTypography-infoText"
+                        <span
+                          className="HvInput-infoText HvHelperText-helperText HvHelperText-showText HvHelperText-topGutter HvTypography-root"
                           id="hv-input-2-description"
                           style={
                             Object {
@@ -2265,23 +2065,20 @@
                             "3xlTitle": "HvTypography-3xlTitle",
                             "4xlTitle": "HvTypography-4xlTitle",
                             "5xlTitle": "HvTypography-5xlTitle",
-                            "disabledButtonText": "HvTypography-disabledButtonText",
+                            "disabledText": "HvTypography-disabledText",
                             "highlightText": "HvTypography-highlightText",
-                            "infoText": "HvTypography-infoText",
-                            "inlineLink": "HvTypography-inlineLink",
                             "lTitle": "HvTypography-lTitle",
-                            "labelText": "HvTypography-labelText",
+                            "link": "HvTypography-link",
                             "mTitle": "HvTypography-mTitle",
                             "normalText": "HvTypography-normalText",
                             "placeholderText": "HvTypography-placeholderText",
                             "root": "HvTypography-root",
-                            "sLink": "HvTypography-sLink",
-                            "sText": "HvTypography-sText",
                             "sTitle": "HvTypography-sTitle",
                             "selectedNavText": "HvTypography-selectedNavText",
-                            "selectedText": "HvTypography-selectedText",
                             "vizText": "HvTypography-vizText",
+                            "vizTextDisabled": "HvTypography-vizTextDisabled",
                             "xlTitle": "HvTypography-xlTitle",
+                            "xsInlineLink": "HvTypography-xsInlineLink",
                             "xsTitle": "HvTypography-xsTitle",
                             "xxlTitle": "HvTypography-xxlTitle",
                             "xxsTitle": "HvTypography-xxsTitle",
@@ -2295,11 +2092,11 @@
                         }
                         variant="infoText"
                       >
-                        <p
+                        <span
                           aria-atomic="true"
                           aria-live="polite"
                           aria-relevant="additions text"
-                          className="HvInput-infoText HvHelperText-helperText HvHelperText-topGutter HvTypography-root HvTypography-infoText"
+                          className="HvInput-infoText HvHelperText-helperText HvHelperText-topGutter HvTypography-root"
                           id="hv-input-2-description-notification"
                           style={
                             Object {
@@ -2315,7 +2112,6 @@
             </HvFormElement>
           </WithId>
         </WithStyles(WithId)>
->>>>>>> 920a91c5
       </HvInput>
     </WithId>
   </WithLabels>
