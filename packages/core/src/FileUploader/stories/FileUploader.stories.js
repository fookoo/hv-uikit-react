--- conflicted
+++ resolved
@@ -269,141 +269,4 @@
       ]
     }
   }
-<<<<<<< HEAD
-};
-
-export const AutomationSample = () => {
-  const files = [
-    {
-      id: "uploaded-file-1",
-      name: "file 1.png",
-      size: 141,
-      progress: 41,
-      status: "success",
-      type: "image/png"
-    },
-    {
-      id: "uploaded-file-2",
-      name: "file 2.png",
-      size: 875,
-      progress: 456,
-      status: "progress",
-      type: "image/png"
-    },
-    {
-      id: "uploaded-file-3",
-      name: "file 3.png",
-      size: 1075,
-      progress: 41,
-      status: "fail",
-      type: "image/png",
-      errorMessage: "The file exceeds the maximum upload size"
-    },
-    {
-      id: "uploaded-file-4",
-      name: "A very very very long file name.png",
-      size: 1075,
-      progress: 1075,
-      status: "fail",
-      type: "image/png",
-      errorMessage: "File type not allowed for upload"
-    }
-  ];
-
-  const Sample = () => {
-    const uploadHandlers = {};
-
-    function clearUploadSimulationHandler(file) {
-      clearInterval(uploadHandlers[file.id]);
-      delete uploadHandlers[file.id];
-    }
-
-    const simulateUpload = (file, setList) => {
-      const uploadSpeed = 20000; // bits per second
-
-      const newFile = file;
-
-      newFile.progress = Math.min(file.progress + uploadSpeed / 4, file.size);
-
-      if (file.size === file.progress) {
-        newFile.status = "success";
-
-        // other needed fields can be added, like the file URL in the server
-        // where the file was uploaded, etc.
-
-        clearUploadSimulationHandler(newFile);
-      }
-
-      // the new state must always be a new list, so it must be cloned
-      // otherwise the list elements changes wouldn't be detected
-      setList(previousList => [...previousList]);
-    };
-
-    function addFile(file, setList) {
-      const newFile = file;
-
-      const hasFailed = file.status === "fail";
-
-      if (!hasFailed) {
-        newFile.status = "progress";
-        newFile.progress = 0;
-
-        uploadHandlers[newFile.id] = setInterval(() => {
-          simulateUpload(newFile, setList);
-        }, 250);
-      }
-
-      // we're adding the new file to the top of the list
-      // depending on the use case, we could also add to the bottom,
-      // order them alphabetically, etc.
-      setList(previousList => [newFile, ...previousList]);
-    }
-
-    const removeFile = (fileToRemove, setList) => {
-      clearInterval(uploadHandlers[fileToRemove.id]);
-      delete uploadHandlers[fileToRemove.id];
-
-      // the filename isn't necessarly unique (e.g. the user can add two different files
-      // from different folders with the same), so an individual ID is created in each file
-      setList(previousList => previousList.filter(file => file.id !== fileToRemove.id));
-    };
-    const [list, setList] = useState(files);
-
-    return (
-      <HvFileUploader
-        id="automationfileuploader1"
-        acceptedFiles={["jpg", "jpeg", "png"]}
-        maxFileSize={2 * 1000 ** 2}
-        fileList={list}
-        onFilesAdded={newFiles => {
-          newFiles.forEach(newFile => addFile(newFile, setList));
-        }}
-        onFileRemoved={removedFile => {
-          removeFile(removedFile, setList);
-        }}
-      />
-    );
-  };
-
-  return <Sample />;
-};
-
-AutomationSample.story = {
-  parameters: {
-    v3: true,
-    docs: {
-      disable: true
-    },
-    pa11y: {
-      ignore: [
-        "region",
-        // TODO: BUG Upload failed error message color with insufficient contrast:
-        // https://github.com/lumada-design/hv-uikit-react/issues/1696
-        "WCAG2AA.Principle1.Guideline1_4.1_4_3.G18.Fail",
-        "color-contrast"
-      ]
-    }
-  }
-=======
->>>>>>> 8607ae8c
 };