import React, { useState, useRef } from "react";
import PropTypes from "prop-types";
import uniqueId from "lodash/uniqueId";
import clsx from "clsx";
import { withStyles } from "@material-ui/core";
import { KeyboardCodes, isKeypress } from "@hv/uikit-common-utils/dist";
import Doc from "@hv/uikit-react-icons/dist/Generic/Doc";
import HvTypography from "../../Typography";
import { convertUnits } from "../utils";
import styles from "./styles";

const DropZone = ({
  id,
  classes,
  labels,
  multiple,
  disabled,
  acceptedFiles,
  maxFileSize,
  onFilesAdded
}) => {
  const [fileDropZoneId] = useState(id || uniqueId("hv-filedropzone-"));

  const [dragState, setDrag] = useState(false);

  const leaveDropArea = () => {
    setDrag(false);
  };

  const inputRef = useRef();

  const onChangeHandler = evt => {
    const filesToProcess = Object.keys(evt).map(e => evt[e]);

    const newFiles = [];

    filesToProcess.forEach(file => {
      const newFile = file;

      const isSizeAllowed = file.size <= maxFileSize;
      const isFileAccepted =
        !acceptedFiles.length ||
        acceptedFiles.indexOf(file.type.split("/")[1]) > -1;

      if (!isFileAccepted) {
        newFile.errorMessage = labels.fileTypeError;
        newFile.status = "fail";
      } else if (!isSizeAllowed) {
        newFile.errorMessage = labels.fileSizeError;
        newFile.status = "fail";
      }

      newFile.id = uniqueId("uploaded-file-data-");

      newFiles.push(newFile);
    });

    onFilesAdded(newFiles);
  };

  const enterDropArea = () => {
    setDrag(true);
  };

  return (
    <>
      <div
        id={fileDropZoneId}
        className={classes.dropzoneLabelsGroup}
        aria-label="File Dropzone"
      >
        <HvTypography
          variant="labelText"
          component="label"
          id={`${fileDropZoneId}-input-file-label`}
          htmlFor={`${fileDropZoneId}-input-file`}
        >
          {labels.dropzone}
        </HvTypography>

        <HvTypography variant="infoText">
          {`${labels.sizeWarning} ${convertUnits(maxFileSize)}`}
        </HvTypography>
        {acceptedFiles.length > 0 && (
          <>
            <HvTypography variant="labelText">
              {labels.acceptedFiles}
            </HvTypography>
            <HvTypography variant="infoText">
              {acceptedFiles.join(", ")}
            </HvTypography>
          </>
        )}
      </div>

      <div
        id={`${fileDropZoneId}-button`}
        className={clsx(classes.dropzoneContainer, {
          [classes.dragAction]: dragState,
          [classes.dropzoneContainerDisabled]: disabled
        })}
        role="button"
        tabIndex={0}
        onDragEnter={event => {
          if (!disabled) {
            enterDropArea();
            event.stopPropagation();
            event.preventDefault();
          }
        }}
        onDragLeave={leaveDropArea}
        onDropCapture={leaveDropArea}
        onDragOver={event => {
          if (!disabled) {
            enterDropArea();
            event.stopPropagation();
            event.preventDefault();
          }
        }}
        onDrop={event => {
          if (!disabled) {
            event.stopPropagation();
            event.preventDefault();
            onChangeHandler(event.dataTransfer.files);
          }
        }}
        onKeyDown={e => {
          if (isKeypress(e, KeyboardCodes.Enter) || isKeypress(e, 32)) {
            inputRef.current.click();
          }
        }}
      >
        <input
          id={`${fileDropZoneId}-input-file`}
          tabIndex={-1}
          className={classes.inputArea}
          type="file"
          multiple={multiple}
          disabled={disabled}
          title={!disabled ? `${labels.drag}\xa0${labels.selectFiles}` : ""}
          onClick={() => {
            inputRef.current.value = null;
          }}
          onChange={() => {
            if (!disabled) {
              onChangeHandler(inputRef.current.files);
            }
          }}
          ref={inputRef}
        />

        <div className={classes.dropArea}>
          {dragState ? (
            <>
              <div className={classes.dropzoneAreaLabels}>
                <HvTypography className={classes.dragText}>
                  {labels.dropFiles}
                </HvTypography>
              </div>
            </>
          ) : (
            <>
              <Doc
                iconSize="M"
                className={classes.dropzoneAreaIcon}
<<<<<<< HEAD
                color={disabled ? "atmo6" : "base2"}
=======
                color={[
                  disabled
                    ? theme.hv.palette.atmosphere.atmo6
                    : theme.hv.palette.accent.acce1
                ]}
>>>>>>> 02f807ea
              />
              <div className={classes.dropzoneAreaLabels}>
                <HvTypography className={classes.dragText}>
                  {labels.drag}
                  <span className={classes.selectFilesText}>
                    {`\xa0${labels.selectFiles}`}
                  </span>
                </HvTypography>
              </div>
            </>
          )}
        </div>
      </div>
    </>
  );
};

DropZone.propTypes = {
  /**
   * Id to be applied to the root node.
   */
  id: PropTypes.string,
  /**
   * A Jss Object used to override or extend the styles applied to the Switch Component.
   */
  classes: PropTypes.shape({
    /**
     * Styles applied to the root element.
     */
    root: PropTypes.string,
    /**
     * Styles applied to the root element.
     */
    dropzoneContainer: PropTypes.string
  }).isRequired,
  /**
   * Labels to present in Fileuploader.
   */
  labels: PropTypes.instanceOf(Object).isRequired,
  /**
   * Whether the Dropzone should accept multiple files at once.
   */
  multiple: PropTypes.bool,
  /**
   * If the input is disabled or not
   */
  disabled: PropTypes.bool,
  /**
   * Files extensions accepted for upload.
   */
  acceptedFiles: PropTypes.arrayOf(PropTypes.string).isRequired,
  /**
   * Max upload size
   * */
  maxFileSize: PropTypes.number.isRequired,
  /**
   * Function responsible for processing files added to the drop zone.
   */
  onFilesAdded: PropTypes.func
};

DropZone.defaultProps = {
  id: null,
  multiple: true,
  disabled: false,
  onFilesAdded: () => {}
};

export default withStyles(styles, { name: "HvFileUploaderDropZone" })(DropZone);<|MERGE_RESOLUTION|>--- conflicted
+++ resolved
@@ -163,15 +163,7 @@
               <Doc
                 iconSize="M"
                 className={classes.dropzoneAreaIcon}
-<<<<<<< HEAD
-                color={disabled ? "atmo6" : "base2"}
-=======
-                color={[
-                  disabled
-                    ? theme.hv.palette.atmosphere.atmo6
-                    : theme.hv.palette.accent.acce1
-                ]}
->>>>>>> 02f807ea
+                color={disabled ? "atmo6" : "acce1"}
               />
               <div className={classes.dropzoneAreaLabels}>
                 <HvTypography className={classes.dragText}>
