--- conflicted
+++ resolved
@@ -1,21 +1,10 @@
-<<<<<<< HEAD
-import React, { useRef, useState } from "react";
+import React, { useState, useRef } from "react";
+
 import { parser } from "html-react-parser";
-import {
-  HvBaseInput,
-  HvButton,
-  HvFormElement,
-  HvLabel,
-  HvSuggestions,
-  HvTypography
-} from "../../..";
-import { isKeypress, KeyboardCodes } from "../../../utils";
-=======
-import React, { useState, useRef } from "react";
 
 import { HvFormElement, HvLabel, HvBaseInput, HvButton, HvSuggestions } from "../../..";
 import { KeyboardCodes, isKeypress } from "../../../utils";
->>>>>>> 8607ae8c
+
 import countryList from "../../../Input/stories/countries";
 
 export default {
