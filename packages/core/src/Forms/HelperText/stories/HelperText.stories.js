--- conflicted
+++ resolved
@@ -2,11 +2,7 @@
 import { HvHelperText, HvButton } from "../../..";
 
 export default {
-<<<<<<< HEAD
-  title: "Patterns/Forms/HelperText",
-=======
-  title: "Components/Forms/Helper Text",
->>>>>>> 920a91c5
+  title: "Patterns/Forms/Helper Text",
   parameters: {
     componentSubtitle: null,
     usage: "import { HvHelperText } from '@hv/uikit-react-core/dist'"
