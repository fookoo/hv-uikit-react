import React from "react";
import PropTypes from "prop-types";
import clsx from "clsx";
import map from "lodash/map";
import isNil from "lodash/isNil";
<<<<<<< HEAD
import { withStyles } from "@material-ui/core";
=======
import uniqueId from "lodash/uniqueId";
import deprecatedPropType from "@material-ui/core/utils/deprecatedPropType";
>>>>>>> 0dec388a
import HvCheckbox from "../../../Selectors/CheckBox";
import Actions from "../../../Actions";
import Cell from "../ListViewCell";
import { ListViewContextConsumer } from "../ListViewContext/ListViewContext";
import styles from "./styles";

<<<<<<< HEAD
const getValue = checkboxProps =>
  checkboxProps && checkboxProps.value ? checkboxProps.value : false;

const selectCell = (classes, onCheckboxSelected, checkboxProps, checked, semantic, id) => {
  return (
    <Cell
      className={classes.selectCell}
      semantic={semantic}
      id={`checkbox-cell-${id}`}
      key={`checkbox${id}`}
    >
      <HvCheckbox
        onChange={onCheckboxSelected}
        checked={checked}
        id={`checkbox-${id}`}
        {...checkboxProps}
      />
    </Cell>
  );
};
=======
const selectCell = (
  classes,
  onCheckboxSelected,
  checkboxValue,
  checkboxSelected,
  checkboxIndeterminate,
  checkboxSemantic,
  checkboxId
) => (
  <Cell
    className={classes.selectCell}
    semantic={checkboxSemantic}
    id={`checkbox${checkboxId}`}
    key={`checkbox${checkboxId}`}
  >
    <HvCheckbox
      className={classes.checkboxPlacement}
      value={checkboxValue}
      onChange={onCheckboxSelected}
      checked={checkboxSelected}
      indeterminate={checkboxIndeterminate}
      id={`checkbox${checkboxId}`}
    />
  </Cell>
);
>>>>>>> 0dec388a

const actionsCell = (classes, id, viewConfiguration) => (
  <Cell className={classes.actionSeparator} id={`action-cell-${id}`} key={`action${id}`}>
    <Actions
      id={`action${id}`}
      actions={viewConfiguration.actions}
      actionsCallback={viewConfiguration.actionsCallback}
      maxVisibleActions={viewConfiguration.maxVisibleActions}
    />
  </Cell>
);

const row = (
  viewConfiguration,
  classes,
  className,
  children,
  id,
  isSelectable,
  onSelection,
  checkboxProps,
  checked,
  semantic,
  others
) => {
  const columnConfiguration =
    isNil(viewConfiguration) || isNil(viewConfiguration.columnConfiguration)
      ? null
      : viewConfiguration.columnConfiguration;
  const onCheckboxSelected =
    isNil(viewConfiguration) || isNil(viewConfiguration.onSelection)
      ? onSelection
      : viewConfiguration.onSelection;
  let renderSelectCell = !isNil(isSelectable);
  renderSelectCell =
    isNil(viewConfiguration) || isNil(viewConfiguration.isSelectable)
      ? renderSelectCell
      : viewConfiguration.isSelectable;
  const renderActionsCell = !(isNil(viewConfiguration) || isNil(viewConfiguration.actions));
  const clonedChildren = map(children, (child, index) => {
    if (!isNil(columnConfiguration)) {
      return React.cloneElement(child, {
        style: {
          ...columnConfiguration[index].style
        },
        cellSpacing: columnConfiguration[index].spacing,
        columnIndex: index
      });
    }
    return child;
  });

  const checkboxId = id || uniqueId("hv-checkbox-");

  return (
    <tr
      id={`row-${id}`}
      key={`row-${id}`}
      className={clsx(className, classes.root, {
        [classes.selectable]: renderSelectCell,
        [classes.selected]: checked,
        [classes.notSelectable]: !renderSelectCell
      })}
      {...others}
    >
      {renderSelectCell &&
<<<<<<< HEAD
        selectCell(classes, onCheckboxSelected, checkboxProps, checked, semantic, id)}
=======
        selectCell(
          classes,
          onCheckboxSelected,
          checkboxValue,
          checkboxSelected,
          checkboxIndeterminate,
          checkboxSemantic,
          checkboxId
        )}
>>>>>>> 0dec388a
      {clonedChildren}
      {renderActionsCell && actionsCell(classes, getValue(checkboxProps) || id, viewConfiguration)}
    </tr>
  );
};

const ListViewRow = ({
  id,
  viewConfiguration,
  classes,
  className,
  children,
  isSelectable,
  onSelection,
<<<<<<< HEAD
  checkboxProps,
  checked,
  semantic,
  ...others
=======
  checked,
  semantic,
  checkboxProps,

  // deprecated:
  checkboxValue,
  checkboxSelected,
  checkboxIndeterminate,
  checkboxSemantic,

  ...other
>>>>>>> 0dec388a
}) => (
  <ListViewContextConsumer>
    {contextConfiguration => {
      if (contextConfiguration && isNil(viewConfiguration)) {
        return row(
          contextConfiguration,
          classes,
          className,
          children,
          id,
          isSelectable,
          onSelection,
<<<<<<< HEAD
          checkboxProps,
          checked,
          semantic,
          others
=======
          checkboxProps.value || checkboxValue,
          checked || checkboxSelected,
          checkboxProps.indeterminate || checkboxIndeterminate,
          semantic || checkboxSemantic,
          other
>>>>>>> 0dec388a
        );
      }
      return row(
        viewConfiguration,
        classes,
        className,
        children,
        id,
        isSelectable,
        onSelection,
<<<<<<< HEAD
        checkboxProps,
        checked,
        semantic,
        others
=======
        checkboxProps.value || checkboxValue,
        checked || checkboxSelected,
        checkboxProps.indeterminate || checkboxIndeterminate,
        semantic || checkboxSemantic,
        other
>>>>>>> 0dec388a
      );
    }}
  </ListViewContextConsumer>
);

const semanticOptions = [
  "sema1",
  "sema2",
  "sema3",
  "sema4",
  "sema5",
  "sema6",
  "sema7",
  "sema8",
  "sema9",
  "sema10",
  "sema11",
  "sema12",
  "sema13",
  "sema14",
  "sema15",
  "sema16",
  "sema17",
  "sema18",
  "sema19",
  "atmo1",
  "atmo2",
  "atmo3",
  "atmo4",
  "atmo5",
  "atmo6"
];

ListViewRow.propTypes = {
  /**
   * Id to be applied to the root node this value is used to identify the checkbox clicks or actions.
   */
  id: PropTypes.string,
  /**
   * Class names to be applied.
   */
  className: PropTypes.string,
  /**
   * This value is provided by the asset inventory list view and contains necessary configurations for the columns.
   */
  viewConfiguration: PropTypes.instanceOf(Object),
  /**
   * A Jss Object used to override or extend the styles applied.
   */
  classes: PropTypes.shape({
    /**
     * Styles applied to the root class.
     */
    root: PropTypes.string
  }).isRequired,
  /**
   * The content inside the row.
   */
  children: PropTypes.node.isRequired,
  /**
   *  The function that will be executed when the row is selected.
   */
  onSelection: PropTypes.func,
  /**
   * ´true´ if the row should have a checkbox in the the left part to be selectable ´false´ if it is not required.
   */
  isSelectable: PropTypes.bool,
  /**
   * If `true` the checkbox is selected, if set to `false` the checkbox is not selected.
   * note: if this value is specified the state of the checkbox must be managed
   */
<<<<<<< HEAD
  checked: PropTypes.bool,
=======
  checkboxValue: deprecatedPropType(
    PropTypes.string,
    "use checkboxProps.value instead"
  ),
>>>>>>> 0dec388a
  /**
   * Properties to be passed onto the checkbox component, the values of the object are equivalent to the
   * HvCheckbox API.
   */
<<<<<<< HEAD
  checkboxProps: PropTypes.instanceOf(Object),
  /**
   *  The border to the right of the checkbox
   */
  semantic: PropTypes.oneOf([
    "sema1",
    "sema2",
    "sema3",
    "sema4",
    "sema5",
    "sema6",
    "sema7",
    "sema8",
    "sema9",
    "sema10",
    "sema11",
    "sema12",
    "sema13",
    "sema14",
    "sema15",
    "sema16",
    "sema17",
    "sema18",
    "sema19",
    "atmo1",
    "atmo2",
    "atmo3",
    "atmo4",
    "atmo5",
    "atmo6"
  ])
};

export default withStyles(styles, { name: "HvListViewRow" })(ListViewRow);
=======
  checkboxSelected: deprecatedPropType(PropTypes.bool, "use checked instead"),
  /**
   *  ´true´ if the checkbox should use the intermediate state when selected ´false´ if not.
   */
  checkboxIndeterminate: deprecatedPropType(
    PropTypes.bool,
    "use checkboxProps.indeterminate instead"
  ),
  /**
   *  The border to the right of the checkbox
   */
  checkboxSemantic: deprecatedPropType(
    PropTypes.oneOf(semanticOptions),
    "use semantic instead"
  ),
  /**
   *  Object of values passed down to the CheckBox component.
   */
  checkboxProps: PropTypes.instanceOf(Object),
  /**
   *  ´true´ if the checkbox is selected or ´false´ if not selected.
   *
   *  Note: if this value is specified the checkbox becomes a controlled component and it's state should be set from outside.
   */
  checked: PropTypes.bool,
  /**
   *  The border to the right of the checkbox
   */
  semantic: PropTypes.oneOf(semanticOptions)
};

ListViewRow.defaultProps = {
  className: "",
  isSelectable: undefined,
  id: undefined,
  viewConfiguration: null,
  onSelection: () => {},
  checked: undefined,
  semantic: undefined,
  checkboxProps: {},

  // deprecated
  checkboxValue: "",
  checkboxSelected: undefined,
  checkboxIndeterminate: undefined,
  checkboxSemantic: undefined
};

export default ListViewRow;
>>>>>>> 0dec388a
<|MERGE_RESOLUTION|>--- conflicted
+++ resolved
@@ -3,19 +3,13 @@
 import clsx from "clsx";
 import map from "lodash/map";
 import isNil from "lodash/isNil";
-<<<<<<< HEAD
 import { withStyles } from "@material-ui/core";
-=======
-import uniqueId from "lodash/uniqueId";
-import deprecatedPropType from "@material-ui/core/utils/deprecatedPropType";
->>>>>>> 0dec388a
 import HvCheckbox from "../../../Selectors/CheckBox";
 import Actions from "../../../Actions";
 import Cell from "../ListViewCell";
 import { ListViewContextConsumer } from "../ListViewContext/ListViewContext";
 import styles from "./styles";
 
-<<<<<<< HEAD
 const getValue = checkboxProps =>
   checkboxProps && checkboxProps.value ? checkboxProps.value : false;
 
@@ -28,6 +22,7 @@
       key={`checkbox${id}`}
     >
       <HvCheckbox
+        className={classes.checkboxPlacement}
         onChange={onCheckboxSelected}
         checked={checked}
         id={`checkbox-${id}`}
@@ -36,33 +31,6 @@
     </Cell>
   );
 };
-=======
-const selectCell = (
-  classes,
-  onCheckboxSelected,
-  checkboxValue,
-  checkboxSelected,
-  checkboxIndeterminate,
-  checkboxSemantic,
-  checkboxId
-) => (
-  <Cell
-    className={classes.selectCell}
-    semantic={checkboxSemantic}
-    id={`checkbox${checkboxId}`}
-    key={`checkbox${checkboxId}`}
-  >
-    <HvCheckbox
-      className={classes.checkboxPlacement}
-      value={checkboxValue}
-      onChange={onCheckboxSelected}
-      checked={checkboxSelected}
-      indeterminate={checkboxIndeterminate}
-      id={`checkbox${checkboxId}`}
-    />
-  </Cell>
-);
->>>>>>> 0dec388a
 
 const actionsCell = (classes, id, viewConfiguration) => (
   <Cell className={classes.actionSeparator} id={`action-cell-${id}`} key={`action${id}`}>
@@ -115,8 +83,6 @@
     return child;
   });
 
-  const checkboxId = id || uniqueId("hv-checkbox-");
-
   return (
     <tr
       id={`row-${id}`}
@@ -129,19 +95,7 @@
       {...others}
     >
       {renderSelectCell &&
-<<<<<<< HEAD
         selectCell(classes, onCheckboxSelected, checkboxProps, checked, semantic, id)}
-=======
-        selectCell(
-          classes,
-          onCheckboxSelected,
-          checkboxValue,
-          checkboxSelected,
-          checkboxIndeterminate,
-          checkboxSemantic,
-          checkboxId
-        )}
->>>>>>> 0dec388a
       {clonedChildren}
       {renderActionsCell && actionsCell(classes, getValue(checkboxProps) || id, viewConfiguration)}
     </tr>
@@ -156,24 +110,10 @@
   children,
   isSelectable,
   onSelection,
-<<<<<<< HEAD
   checkboxProps,
   checked,
   semantic,
   ...others
-=======
-  checked,
-  semantic,
-  checkboxProps,
-
-  // deprecated:
-  checkboxValue,
-  checkboxSelected,
-  checkboxIndeterminate,
-  checkboxSemantic,
-
-  ...other
->>>>>>> 0dec388a
 }) => (
   <ListViewContextConsumer>
     {contextConfiguration => {
@@ -186,18 +126,10 @@
           id,
           isSelectable,
           onSelection,
-<<<<<<< HEAD
           checkboxProps,
           checked,
           semantic,
           others
-=======
-          checkboxProps.value || checkboxValue,
-          checked || checkboxSelected,
-          checkboxProps.indeterminate || checkboxIndeterminate,
-          semantic || checkboxSemantic,
-          other
->>>>>>> 0dec388a
         );
       }
       return row(
@@ -208,50 +140,14 @@
         id,
         isSelectable,
         onSelection,
-<<<<<<< HEAD
         checkboxProps,
         checked,
         semantic,
         others
-=======
-        checkboxProps.value || checkboxValue,
-        checked || checkboxSelected,
-        checkboxProps.indeterminate || checkboxIndeterminate,
-        semantic || checkboxSemantic,
-        other
->>>>>>> 0dec388a
       );
     }}
   </ListViewContextConsumer>
 );
-
-const semanticOptions = [
-  "sema1",
-  "sema2",
-  "sema3",
-  "sema4",
-  "sema5",
-  "sema6",
-  "sema7",
-  "sema8",
-  "sema9",
-  "sema10",
-  "sema11",
-  "sema12",
-  "sema13",
-  "sema14",
-  "sema15",
-  "sema16",
-  "sema17",
-  "sema18",
-  "sema19",
-  "atmo1",
-  "atmo2",
-  "atmo3",
-  "atmo4",
-  "atmo5",
-  "atmo6"
-];
 
 ListViewRow.propTypes = {
   /**
@@ -291,19 +187,11 @@
    * If `true` the checkbox is selected, if set to `false` the checkbox is not selected.
    * note: if this value is specified the state of the checkbox must be managed
    */
-<<<<<<< HEAD
   checked: PropTypes.bool,
-=======
-  checkboxValue: deprecatedPropType(
-    PropTypes.string,
-    "use checkboxProps.value instead"
-  ),
->>>>>>> 0dec388a
   /**
    * Properties to be passed onto the checkbox component, the values of the object are equivalent to the
    * HvCheckbox API.
    */
-<<<<<<< HEAD
   checkboxProps: PropTypes.instanceOf(Object),
   /**
    *  The border to the right of the checkbox
@@ -337,55 +225,4 @@
   ])
 };
 
-export default withStyles(styles, { name: "HvListViewRow" })(ListViewRow);
-=======
-  checkboxSelected: deprecatedPropType(PropTypes.bool, "use checked instead"),
-  /**
-   *  ´true´ if the checkbox should use the intermediate state when selected ´false´ if not.
-   */
-  checkboxIndeterminate: deprecatedPropType(
-    PropTypes.bool,
-    "use checkboxProps.indeterminate instead"
-  ),
-  /**
-   *  The border to the right of the checkbox
-   */
-  checkboxSemantic: deprecatedPropType(
-    PropTypes.oneOf(semanticOptions),
-    "use semantic instead"
-  ),
-  /**
-   *  Object of values passed down to the CheckBox component.
-   */
-  checkboxProps: PropTypes.instanceOf(Object),
-  /**
-   *  ´true´ if the checkbox is selected or ´false´ if not selected.
-   *
-   *  Note: if this value is specified the checkbox becomes a controlled component and it's state should be set from outside.
-   */
-  checked: PropTypes.bool,
-  /**
-   *  The border to the right of the checkbox
-   */
-  semantic: PropTypes.oneOf(semanticOptions)
-};
-
-ListViewRow.defaultProps = {
-  className: "",
-  isSelectable: undefined,
-  id: undefined,
-  viewConfiguration: null,
-  onSelection: () => {},
-  checked: undefined,
-  semantic: undefined,
-  checkboxProps: {},
-
-  // deprecated
-  checkboxValue: "",
-  checkboxSelected: undefined,
-  checkboxIndeterminate: undefined,
-  checkboxSemantic: undefined
-};
-
-export default ListViewRow;
->>>>>>> 0dec388a
+export default withStyles(styles, { name: "HvListViewRow" })(ListViewRow);