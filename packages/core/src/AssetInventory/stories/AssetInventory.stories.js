--- conflicted
+++ resolved
@@ -551,18 +551,14 @@
         { id: "card-button", icon: <Cards />, "aria-label": "Select card view" },
         { id: "list-button", icon: <List />, "aria-label": "Select list view" }
       ]}
-<<<<<<< HEAD
-      emptyComponent={
-        <HvEmptyState message="No data found" icon={<Fail iconSize="S" color="acce1" />} />
-      }
-=======
-      sortProps={{ labels: { select: "Newest first", title: "Sort by" } }}
       paginationProps={{
         labels: {
           pageSizeEntryName: "assets"
         }
       }}
->>>>>>> 12be7899
+      emptyComponent={
+        <HvEmptyState message="No data found" icon={<Fail iconSize="S" color="acce1" />} />
+      }
     >
       <HvCardView
         id="cardView"
