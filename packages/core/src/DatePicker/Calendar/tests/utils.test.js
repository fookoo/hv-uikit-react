--- conflicted
+++ resolved
@@ -276,15 +276,7 @@
 
 describe("Calendar utils - getFormattedDate", () => {
   it("should return a date as a string with the format `14 Aug, 2019`", () => {
-<<<<<<< HEAD
-    expect(getFormattedDate(convertISOStringDateToDate("2019-08-14"), "en-US")).toBe(
-      "14 Aug, 2019"
-    );
-=======
-    expect(
-      getFormattedDate(convertISOStringDateToDate("2019-08-14"), "en-US")
-    ).toBe("14 Aug 2019");
->>>>>>> 0dec388a
+    expect(getFormattedDate(convertISOStringDateToDate("2019-08-14"), "en-US")).toBe("14 Aug 2019");
   });
 });
 
