--- conflicted
+++ resolved
@@ -74,40 +74,4 @@
       ]
     }
   }
-<<<<<<< HEAD
-=======
-};
-
-// __________________________________
-// Extended applitools test scenarios
-
-// test scenario, With Icons And Actions opened
-export const IconsOpened = () => WithIconsAndActions();
-
-IconsOpened.story = {
-  parameters: {
-    v3: true,
-    eyes: {
-      runBefore() {
-        userEvent.click(screen.getByRole("button", { name: /dropdownmenu-3/i }));
-        return wait(() => screen.getByText("Label 3"));
-      }
-    }
-  }
-};
-
-// test scenario, Disabled Items opened
-export const DisabledItemsOpened = () => DisabledItems();
-
-DisabledItemsOpened.story = {
-  parameters: {
-    v3: true,
-    eyes: {
-      runBefore() {
-        userEvent.click(screen.getByRole("button", { name: /dropdownmenu-disableditems/i }));
-        return wait(() => screen.getByText("Label 3"));
-      }
-    }
-  }
->>>>>>> a666fd44
 };