import React, { useEffect, useState } from "react";
import PropTypes from "prop-types";
import clsx from "clsx";
import { IconButton, withStyles } from "@material-ui/core";
import MoreVert from "@hv/uikit-react-icons/dist/MoreOptionsVertical";
import { getPrevNextFocus, isKeypress, KeyboardCodes } from "../utils";
import { setId } from "..";
import styles from "./styles";
import withId from "../withId";
import HvBaseDropdown from "../BaseDropdown";
import List from "../List";
import HvPanel from "../Panel";

/**
 * A drop-down menu is a graphical control element, similar to a list box, that allows the user to choose one value from a list.
 */
const DropDownMenu = ({
  id,
  classes,
  className,
  icon,
  placement = "right",
  dataList,
  disablePortal = false,
  onToggleOpen,
  onClick,
  keepOpened = true,
  disabled = false,
  expanded = false,
  ...others
}) => {
  const [open, setOpen] = useState(expanded && !disabled);
  const focusNodes = getPrevNextFocus(setId(id, "icon-button"));

  useEffect(() => {
    if (expanded !== open) {
      setOpen(expanded && !disabled);
    }
    // eslint-disable-next-line react-hooks/exhaustive-deps
  }, [expanded, disabled]);

  const listId = setId(id, "list");

  const handleClose = () => {
    onToggleOpen?.(false);
    setOpen(false);
  };

  // If the ESCAPE key is pressed inside the list, the close handler must be called.
  const handleKeyDown = event => {
    if (isKeypress(event, KeyboardCodes.Tab)) {
      const node = event.shiftKey ? focusNodes.prevFocus : focusNodes.nextFocus;
      if (node) setTimeout(() => node.focus(), 0);
      handleClose();
    }
    event.preventDefault();
  };

  const headerComponent = (
    <IconButton
      id={setId(id, "icon-button")}
      className={clsx(classes.icon, {
        [classes.iconSelected]: open
      })}
      disabled={disabled}
      aria-label="Dropdown menu"
    >
      {icon || <MoreVert color={disabled ? "atmo5" : undefined} />}
    </IconButton>
  );

  return (
<<<<<<< HEAD
    <HvBaseDropdown
      id={id}
      className={className}
      classes={{ root: classes.root }}
      expanded={open}
      component={headerComponent}
      placement={placement}
      disablePortal={disablePortal}
      onToggle={(e, s) => {
        setOpen(s);
        onToggleOpen?.(s);
      }}
      disabled={disabled}
      {...others}
    >
      <HvPanel>
        <List
          id={listId}
          values={dataList}
          selectable={false}
          onClick={(event, item) => {
            if (!keepOpened) handleClose();
            onClick?.(event, item);
          }}
          onKeyDown={handleKeyDown}
        />
      </HvPanel>
    </HvBaseDropdown>
=======
    <div id={id} className={clsx(className, classes.root)}>
      <IconButton
        id={setId(id, "icon-button")}
        buttonRef={anchorRef}
        aria-label="Dropdown menu"
        aria-controls={open ? `${id}` : undefined}
        aria-haspopup="true"
        aria-expanded={open ? true : undefined}
        onClick={handleToggle}
        onKeyDown={handleKeyboardToggle}
        className={clsx(classes.icon, {
          [classes.iconSelected]: open
        })}
        disabled={disabled}
        {...others}
      >
        {icon || <MoreVert color={disabled ? "atmo7" : undefined} />}
      </IconButton>
      <Popper
        className={classes.popper}
        disablePortal={disablePortal}
        open={open}
        anchorEl={anchorRef.current}
        placement={`bottom-${placement === "left" ? "end" : "start"}`}
        popperOptions={{
          onUpdate: data => handleListFlip(data),
          onCreate: data => handleListFlip(data)
        }}
      >
        <OutsideClickHandler onOutsideClick={handleClose}>
          <FocusTrap
            active={hasFocusTrap}
            createOptions={{
              escapeDeactivates: false,
              allowOutsideClick: true,
              fallbackFocus: document.getElementById(setId(id, "icon-button"))
            }}
          >
            <div>
              {!positionUp && (
                <div
                  className={clsx(classes.inputExtensionOpen, {
                    [classes.inputExtensionLeftPosition]: placement === "left"
                  })}
                />
              )}
              {/* eslint-disable-next-line jsx-a11y/no-static-element-interactions */}
              <div className={classes.menuList} onKeyDown={handleKeyDown}>
                <List
                  id={setId(id, "list")}
                  values={dataList}
                  selectable={false}
                  condensed
                  onClick={(event, item) => {
                    if (!keepOpened) setOpen(false);
                    onClick?.(event, item);
                  }}
                />
              </div>
              {positionUp && (
                <div
                  className={clsx(classes.inputExtensionOpen, classes.inputExtensionOpenShadow, {
                    [classes.inputExtensionFloatRight]: placement === "right",
                    [classes.inputExtensionFloatLeft]: placement === "left"
                  })}
                />
              )}
            </div>
          </FocusTrap>
        </OutsideClickHandler>
      </Popper>
    </div>
>>>>>>> 8607ae8c
  );
};

DropDownMenu.propTypes = {
  /**
   * Class names to be applied.
   */
  className: PropTypes.string,
  /**
   * Id to be applied to the root node.
   */
  id: PropTypes.string,
  /**
   * A Jss Object used to override or extend the styles applied.
   */
  classes: PropTypes.shape({
    /**
     * Styles applied to the root.
     */
    root: PropTypes.string,
    /**
     * Styles applied to the icon.
     */
    icon: PropTypes.string,
    /**
     * Styles applied to the icon when selected.
     */
    iconSelected: PropTypes.string
  }).isRequired,
  /**
   * Icon.
   */
  icon: PropTypes.element,
  /**
   * A list containing the elements to be rendered.
   *
   * - label: The label of the element to be rendered.
   * - selected: The selection state of the element.
   * - disabled: The disabled state of the element.
   * - iconCallback: The icon node to be rendered on the left.
   * - showNavIcon: If true renders the navigation icon on the right.
   */
  dataList: PropTypes.arrayOf(
    PropTypes.shape({
      label: PropTypes.string.isRequired,
      selected: PropTypes.bool,
      disabled: PropTypes.bool,
      iconCallback: PropTypes.func,
      showNavIcon: PropTypes.bool
    })
  ).isRequired,
  /**
   * Placement of the dropdown.
   */
  placement: PropTypes.oneOf(["left", "right"]),
  /**
   * Disable the portal behavior. The children stay within it's parent DOM hierarchy.
   */
  disablePortal: PropTypes.bool,
  /**
   * Function executed on toggle of the dropdown. Should receive the open status.
   */
  onToggleOpen: PropTypes.func,
  /**
   * Function executed in each onClick. Should received the clicked element.
   */
  onClick: PropTypes.func,
  /**
   * Keep the Dropdown Menu opened after clicking one option
   */
  keepOpened: PropTypes.bool,
  /**
   * Defines if the component is disabled.
   */
  disabled: PropTypes.bool,
  /**
   * If true it should be displayed open.
   */
  expanded: PropTypes.bool
};

export default withStyles(styles, { name: "HvDropDownMenu" })(withId(DropDownMenu));<|MERGE_RESOLUTION|>--- conflicted
+++ resolved
@@ -70,7 +70,6 @@
   );
 
   return (
-<<<<<<< HEAD
     <HvBaseDropdown
       id={id}
       className={className}
@@ -91,6 +90,7 @@
           id={listId}
           values={dataList}
           selectable={false}
+          condensed
           onClick={(event, item) => {
             if (!keepOpened) handleClose();
             onClick?.(event, item);
@@ -99,80 +99,6 @@
         />
       </HvPanel>
     </HvBaseDropdown>
-=======
-    <div id={id} className={clsx(className, classes.root)}>
-      <IconButton
-        id={setId(id, "icon-button")}
-        buttonRef={anchorRef}
-        aria-label="Dropdown menu"
-        aria-controls={open ? `${id}` : undefined}
-        aria-haspopup="true"
-        aria-expanded={open ? true : undefined}
-        onClick={handleToggle}
-        onKeyDown={handleKeyboardToggle}
-        className={clsx(classes.icon, {
-          [classes.iconSelected]: open
-        })}
-        disabled={disabled}
-        {...others}
-      >
-        {icon || <MoreVert color={disabled ? "atmo7" : undefined} />}
-      </IconButton>
-      <Popper
-        className={classes.popper}
-        disablePortal={disablePortal}
-        open={open}
-        anchorEl={anchorRef.current}
-        placement={`bottom-${placement === "left" ? "end" : "start"}`}
-        popperOptions={{
-          onUpdate: data => handleListFlip(data),
-          onCreate: data => handleListFlip(data)
-        }}
-      >
-        <OutsideClickHandler onOutsideClick={handleClose}>
-          <FocusTrap
-            active={hasFocusTrap}
-            createOptions={{
-              escapeDeactivates: false,
-              allowOutsideClick: true,
-              fallbackFocus: document.getElementById(setId(id, "icon-button"))
-            }}
-          >
-            <div>
-              {!positionUp && (
-                <div
-                  className={clsx(classes.inputExtensionOpen, {
-                    [classes.inputExtensionLeftPosition]: placement === "left"
-                  })}
-                />
-              )}
-              {/* eslint-disable-next-line jsx-a11y/no-static-element-interactions */}
-              <div className={classes.menuList} onKeyDown={handleKeyDown}>
-                <List
-                  id={setId(id, "list")}
-                  values={dataList}
-                  selectable={false}
-                  condensed
-                  onClick={(event, item) => {
-                    if (!keepOpened) setOpen(false);
-                    onClick?.(event, item);
-                  }}
-                />
-              </div>
-              {positionUp && (
-                <div
-                  className={clsx(classes.inputExtensionOpen, classes.inputExtensionOpenShadow, {
-                    [classes.inputExtensionFloatRight]: placement === "right",
-                    [classes.inputExtensionFloatLeft]: placement === "left"
-                  })}
-                />
-              )}
-            </div>
-          </FocusTrap>
-        </OutsideClickHandler>
-      </Popper>
-    </div>
->>>>>>> 8607ae8c
   );
 };
 
