import React from "react";
import PropTypes from "prop-types";
import clsx from "clsx";
import map from "lodash/map";
import each from "lodash/each";
import isNil from "lodash/isNil";
import uniqueId from "lodash/uniqueId";
import ReactTable, { ReactTableDefaults } from "react-table";
import withFixedColumns from "react-table-hoc-fixed-columns";

import "react-table/react-table.css";
import "react-table-hoc-fixed-columns/lib/styles.css";

<<<<<<< HEAD
import { withStyles } from "@material-ui/core";
import SortAsc from "@hv/uikit-react-icons/dist/SortAscendingXS";
import SortDesc from "@hv/uikit-react-icons/dist/SortDescendingXS";
import Sort from "@hv/uikit-react-icons/dist/SortXS";
import MoreVert from "@hv/uikit-react-icons/dist/MoreOptionsVertical";
import HvTypography from "../Typography";
import expander from "./expander/expander";
import { appendClassnames, createExpanderButton, setHeaderSortableClass } from "./columnUtils";
import { isIndeterminateStatus, isSelected, toggleAll, toggleSelection } from "./checkBoxUtils";
import Pagination from "./Pagination";
=======
import deprecatedPropType from "@material-ui/core/utils/deprecatedPropType";

import MoreVert from "@hv/uikit-react-icons/dist/Generic/MoreOptionsVertical";
import HvTypography from "../Typography";
import expander from "./expander/expander";
import checkboxHOC from "./selectTable";
import {
  appendClassnames,
  createExpanderButton,
  setHeaderSortableClass
} from "./columnUtils";
import {
  toggleAll,
  isIndeterminateStatus,
  toggleSelection,
  isSelected
} from "./checkBoxUtils";

import Pagination from "../Pagination";
>>>>>>> 0dec388a
import NoData from "./NoData";
import Header from "./Header";
import { styles, tableStyleOverrides } from "./styles";

import HvCheckBox from "../Selectors/CheckBox";
import DropDownMenu from "../DropDownMenu";
import withConfig from "../config/withConfig";

const ReactTableFixedColumns = withFixedColumns(ReactTable);
const ReactTableCheckbox = checkboxHOC(ReactTable);

/**
 * Table component. This component offers:
 * - A standard table;
 * - Table with expander;
 * - Table with checkbox.
 *
 * The type is defined by the existence of the properties:
 *  - subElementTemplate: Creates a table with expander;
 *  - idForCheckbox: Creates a table with checkboxes;
 *  - None: Creates a simple table.
 *
 *   Just one of this properties should be set (or none) has it isn't possible to have a table with
 *   expander and checkbox simultaneously.
 */
class Table extends React.Component {
  constructor(props) {
    super(props);

    const { id } = props;

    this.state = {
      internalId: id || uniqueId("hv-table-"),
      // the columns that are sorted
      sorted: props.defaultSorted || [],
      // flag for controlling if the component as been render before
      initiallyLoaded: false,
      // Controls which row is expanded.
      expanded: {},
      // Controls which row is selected using the checkboxes.
      selection: props.selections || [],
      // Controls if the select all options has been used
      selectAll: false
    };
  }

  /**
   * Change the state property initiallyLoaded to identify that it is the first load.
   */
  componentDidMount() {
    const { initiallyLoaded } = this.state;
    const { data } = this.props;

    if (!initiallyLoaded) {
      this.state.initiallyLoaded = true;
    }
    this.state.recordQuantity = data.length;
  }

  static getDerivedStateFromProps(props, state) {
    const { selections } = props;
    if (selections !== state.selections) {
      return {
        selections
      };
    }

    return null;
  }

  /**
   *
   * Returns data set with nulls replaced by em dashes.
   *
   * @returns {Array} new data set
   */
  sanitizedData = () => {
    const { data } = this.props;
    const newData = [];
    let newEntry = {};
    map(data, entry => {
      newEntry = {};
      each(entry, (val, key) => {
        newEntry[key] = val === null ? `\u2014` : val;
      });
      newData.push(newEntry);
    });

    return newData;
  };

  /**
   *
   * Returns subtitle with the correct number of selected checkboxes.
   *
   * @param numRows - number of rows in table
   * @returns {String} number selected
   */
  getCheckBoxHeader = numRows => {
    const { selection } = this.state;
    if (selection.length === 0) {
      return "All";
    }

    return `${selection.length} of ${numRows}`;
  };

  /**
<<<<<<< HEAD
   *
   * Returns the corresponding icon for the type of sorting (ascending or descending).
   *
   * @param id - the used to find the column.
   * @returns {*} - 'false' if the column doesn't exist.
   */
  getSortedComponent = id => {
    const { sorted } = this.state;
    const { columns, sortable } = this.props;

    const sortInfo = sorted.filter(item => item.id === id);

    if (sortInfo.length) {
      return sortInfo[0].desc === true ? <SortDesc /> : <SortAsc />;
    }

    const columnDef = columns.filter(item => item.id === id || item.accessor === id);
    if ((columnDef.length && isNil(columnDef[0].sortable) && sortable) || columnDef[0].sortable) {
      return <Sort />;
    }

    return false;
  };

  /**
=======
>>>>>>> 0dec388a
   * Pagination customizations.
   *
   * @returns {{showPageSizeOptions: HvTable.props.showPageSize, showPagination: HvTable.props.showPagination}}
   */
  getPaginationProps = () => {
    const { internalId } = this.state;

    const { data, pageSize: propsPageSize } = this.props;
    const { showPagination, showPageSize } = this.props;
    const { pageSize = data.length, onPageSizeChange, onPageChange, pages } = this.props;

    return {
      id: `${internalId}-pagination`,
      showPagination: data.length > 0 && showPagination,
      ...(showPagination && { PaginationComponent: Pagination }),
      ...(showPagination && {
        onPageSizeChange: (newPageSize, page) => {
          this.setState({ expanded: {} });
          if (onPageSizeChange) onPageSizeChange(newPageSize, page);
        }
      }),
      ...(showPagination && {
        onPageChange: page => {
          this.setState({ expanded: {} });
          if (onPageChange) onPageChange(page);
        }
      }),
      ...(showPagination && pages && { pages }),
      ...((propsPageSize !== undefined && { defaultPageSize: propsPageSize }) ||
        (pageSize && { defaultPageSize: pageSize })),
      ...{ showPageSizeOptions: showPageSize }
    };
  };

  /**
   * Obtains server side data.
   *
   * @returns {Object}
   */
  getServerSizeProps = () => {
    const { paginationServerSide, page } = this.props;

    return {
      ...(paginationServerSide && { manual: true }),
      ...(paginationServerSide && { onFetchData: this.onFetchDataInternal }),
      ...(paginationServerSide && { page })
    };
  };

  /**
   *
   * Add the class "sorted" to the selected column.
   *
   * @param sortedColumn - the column representation from the user.
   */
  onSortChange = sortedColumn => {
    this.setState({ sorted: sortedColumn, expanded: {} });
  };

  /**
   * Sort properties override to set onSortedChange
   *
   * @returns {{sortable: HvTable.props.sortable}}
   */
  getSortProps = () => {
    const { sortable, defaultSorted } = this.props;

    return {
      sortable,
      ...(sortable && { defaultSorted }),
      onSortedChange: this.onSortChange
    };
  };

  getCheckboxProps = () => {
    const { classes } = this.props;
    const { internalId } = this.state;

    return {
      selectWidth: 32,
<<<<<<< HEAD
      SelectAllInputComponent: () => <div className={clsx(classes.checkBox)} />,
      SelectInputComponent: props => {
        const { checkBoxProps } = props.row;
        return (
          <HvCheckBox
            id={`${internalId}-select-${props.id}`}
            checked={isSelected(props.id, selection)}
            onChange={event => this.toggleSelection(event, props.id)}
            onClick={event => event.stopPropagation()}
            {...checkBoxProps}
          />
        );
      }
=======
      SelectAllInputComponent: () => (
        <div className={classNames(classes.checkBox)} />
      ),
      toggleSelection: (id, shiftkey, row) => {
        this.toggleSelection(row.id);
      },
      internalId
>>>>>>> 0dec388a
    };
  };

  /**
   * Function used to load data asynchronously.
   *
   * @param {Object} tableState - an Object containing information about the current state of the table.
   */
  onFetchDataInternal = tableState => {
    const { onFetchData } = this.props;
    const { initiallyLoaded, sorted: sortedFromState } = this.state;
    const { pageSize, page, sorted } = tableState;

    if (initiallyLoaded) {
      let cursor = `${page * pageSize}`;
      if (
        sortedFromState.length > 0 &&
        (sortedFromState[0].id !== sorted[0].id || sortedFromState[0].desc !== sorted[0].desc)
      ) {
        cursor = "0";
      }

      onFetchData(cursor, pageSize, sorted);
    }
  };

  /**
   * Override of the thead th. This method is used to add properties to the entire column.
   *
   * @param {Object} state - The current state of the table.
   * @param {Object} rowInfo - An object containing information about the row.
   * @param {Object} column - An object containing information about the column.
   * @returns {{className: (theadTh|{outline, backgroundColor, "& > div"})}}
   */
  getTheadThProps = (state, rowInfo, column) => {
    const { classes, sortable } = this.props;
    const { sorted, internalId } = this.state;
    let isSortable = sortable && (isNil(column.sortable) || column.sortable);

    if (column.id === "secondaryActions") {
      isSortable = null;
    }

    let ariaSort;

    if (sorted.length > 0) {
      if (column.id === sorted[0].id) {
        const sortDirection =
          sorted[0].desc === true ? "descending" : "ascending";
        ariaSort = {
          "aria-sort": sortDirection
        };
      } else ariaSort = { "aria-sort": undefined };
    }

    appendClassnames(column, sorted, classes, sortable);

    return {
      id: column.id ? `${internalId}-column-${column.id}` : undefined,
      scope: "col",
      ...ariaSort,
      className:
        column.id !== "secondaryActions"
          ? setHeaderSortableClass(isSortable, classes.theadTh)
          : clsx(classes.theadTh, "secondaryAction")
    };
  };

  /**
   * Override of the tbody. This method is used to add properties to the entire table body.
   *
   * @returns {{className: (tbody, tbodyEmpty)}}
   */
  getTBodyProps = () => {
    const { classes, data } = this.props;
    return {
<<<<<<< HEAD
      className: clsx(classes.tbody, {
=======
      role: "rowgroup",
      className: classNames(classes.tbody, {
>>>>>>> 0dec388a
        [classes.tBodyEmpty]: data.length === 0
      })
    };
  };

  /**
   * A getter for the row provided by the React table
   * used to correct the role definition for the row element.
   *
   * @returns {Object} - The object that contains the correct role to be applied to the table rows.
   */
  getTrGroupProps = () => {
    const { classes } = this.props;
    const baseTrGroupProps = {
      role: undefined,
      className: classes.trGroups
    };

    return baseTrGroupProps;
  };

  /**
   * Open and closes the expander of a row.
   *
   * @param {numeric} rowIndex - The index of the row to toggle.
   */
  toggleExpand = rowIndex => {
    const { expanded } = this.state;
    this.setState({
      expanded: { [rowIndex]: !expanded[rowIndex] }
    });
  };

  /**
   * A getter for the row provided by the React table
   * used to add an onClick function to open the expander when the row is clicked.
   *
   * @param {Object} state - The current state of the table.
   * @param {Object} rowInfo - An object containing information about the row.
   * @returns {Object} - The object that contains the classes to be applied to the table.
   */
  getTrProps = (state, rowInfo) => {
    const { classes, subElementTemplate } = this.props;
    const { selection, expanded } = this.state;

    const expandedProps =
      rowInfo !== undefined &&
      expanded[0] &&
      Object.keys(expanded).toString() === rowInfo.nestingPath.toString()
        ? { "aria-expanded": true }
        : undefined;

    const ariaRowIndex =
      rowInfo !== undefined ? { "aria-rowindex": rowInfo.index } : undefined;

    const baseTrProps = {
      id: this.computeRowElementId(rowInfo),
      className: classes.tr,
      role: "row",
      "aria-selected": "false",
      ...expandedProps,
      ...ariaRowIndex
    };
    if (subElementTemplate && rowInfo && rowInfo.row) {
      return {
        ...baseTrProps,
<<<<<<< HEAD
        onClick: () => {
          this.setState({
            expanded: { [rowInfo.viewIndex]: !expanded[rowInfo.viewIndex] }
          });
        },
        className: clsx(classes.tr, classes.pointer)
=======
        className: classNames(classes.tr, classes.pointer)
>>>>>>> 0dec388a
      };
    }

    const rowId = this.computeRowId(rowInfo);

    if (rowId && selection.includes(rowId)) {
      return {
        ...baseTrProps,
<<<<<<< HEAD
        className: clsx(classes.tr, "selected")
=======
        className: classNames(classes.tr, "selected"),
        "aria-selected": "true"
>>>>>>> 0dec388a
      };
    }

    return baseTrProps;
  };

  getTableProps = () => {
    const { classes, tableProps, rowCount } = this.props;

    const baseTableProps = {
      role: "table",
      className: classes.table
    };

    if (tableProps) {
      return {
        ...baseTableProps,
        caption: tableProps.tableCaption,
        "aria-rowcount": rowCount
      };
    }

    return baseTableProps;
  };

  getTdProps = (state, rowInfo, column) => {
    const { classes } = this.props;

    const rowElementId = this.computeRowElementId(rowInfo);

    return {
<<<<<<< HEAD
      id: rowElementId && column.id ? `${rowElementId}-column-${column.id}` : undefined,
      className: classes.td
=======
      id:
        rowElementId && column.id
          ? `${rowElementId}-column-${column.id}`
          : undefined,
      className: classes.td,
      role: "cell"
>>>>>>> 0dec388a
    };
  };

  //  ----------- Checkbox -----------
  /**
   * Selects or unselect a row.
   *
   * @param {object} event - the event that triggered the selection
   * @param {Number} key - the key that uniquely identifies the row.
   */
  toggleSelection = (event, key) => {
    // start off with the existing state
    const { selection } = this.state;
    const { onSelection } = this.props;
    const select = toggleSelection(key, selection);

    if (select.length === 0) this.setState({ selectAll: false });

    // update the state
    this.setState({ selection: select }, () => {
      onSelection(event, select);
    });
  };

  /**
   * Selects all the available rows on the page.
   *
   * @param {object} event - the event that triggered the selection
   */
  toggleAll = event => {
    const { idForCheckbox, onSelection } = this.props;
    const { selectAll } = this.state;

    const stateToSet = toggleAll(idForCheckbox, selectAll, this.checkboxTable);
    this.setState(
      {
        selectAll: stateToSet.selectAll,
        selection: stateToSet.selection
      },
      () => {
        onSelection(event, stateToSet.selection);
      }
    );
  };

  computeRowElementId(rowInfo) {
    const { internalId } = this.state;

    const rowId = this.computeRowId(rowInfo);

    let rowElementId;
    if (rowId) {
      rowElementId = `${internalId}-row-${rowId}`;
    } else if (rowInfo) {
      rowElementId = `${internalId}-row-index-${rowInfo.index}`;
    }

    return rowElementId;
  }

  computeRowId(rowInfo) {
    const { idForCheckbox } = this.props;

    if (idForCheckbox && rowInfo && rowInfo.original && rowInfo.original[idForCheckbox]) {
      return rowInfo.original[idForCheckbox];
    }

    return null;
  }

  render() {
    const {
      classes,
      className,
      uniqClassName,
      columns,
      data,
      subElementTemplate,
      idForCheckbox,
      useRouter,
      getTrProps,
      getTableProps,
      labels,
      secondaryActions,
      sortable,
<<<<<<< HEAD
      allCheckBoxProps,
      dropdownMenuProps,
      ...others
=======
      rowCount,
      ...other
>>>>>>> 0dec388a
    } = this.props;

    const { internalId, expanded, selectAll, selection, recordQuantity } = this.state;

    const AugmentedTable = idForCheckbox ? ReactTableCheckbox : ReactTableFixedColumns;
    const tableStyles = tableStyleOverrides(classes);

    // Add dropdown menu column if secondaryActions exists in props
    if (!!secondaryActions && !columns.some(col => col.accessor === "secondaryActions")) {
      columns.push({
        headerText: "",
        accessor: "secondaryActions",
        cellType: "alpha-numeric",
        width: 31,
        sortable: false,
        Cell: props =>
          props.original.noActions ? null : (
            <DropDownMenu
              id={`${this.computeRowElementId(props)}-secondaryActions`}
              disablePortal={false}
              icon={<MoreVert boxStyles={{ width: "30px", height: "30px" }} />}
              dataList={secondaryActions}
              onClick={(event, item) => {
                event.stopPropagation();
                item.action(event, props.original);
              }}
<<<<<<< HEAD
              {...dropdownMenuProps}
=======
              aria-label={`${this.computeRowElementId(props)}-secondaryActions`}
>>>>>>> 0dec388a
            />
          )
      });
    }

    // Creates the thead with the text and the sorted icon.
    const ColumnSettings = {
      ...ReactTableDefaults.column,
      Header: props => {
        const { column } = props;
        const { sorted } = this.state;

        return (
          <Header
            key={column.id}
            tableInternalId={internalId}
            column={column}
            sort={sorted}
            tableSortable={sortable}
            onSortChange={this.onSortChange}
          />
        );
      }
    };
    ReactTableDefaults.expanderDefaults.show = false;
    Object.assign(ReactTableDefaults, {
      column: ColumnSettings
    });

    // add expander button
<<<<<<< HEAD
    const newColumn = createExpanderButton(columns, subElementTemplate, classes);
=======
    const newColumn = createExpanderButton(
      columns,
      subElementTemplate,
      classes,
      this.toggleExpand
    );
>>>>>>> 0dec388a
    // add expander
    const newSubComponent = expander(subElementTemplate, classes);

    const checkUseRoute = useRouter ? getTrProps.bind(this.props) : getTrProps;

    const sanitizedData = this.sanitizedData();

    return (
      <div id={internalId} className={clsx(classes.tableContainer, className)}>
        {labels.titleText && (
          <div className={classes.title}>
            <div>
              <HvTypography variant="mTitle" id={`${internalId}-title`}>
                {labels.titleText}
              </HvTypography>
            </div>
            {labels.subtitleText && (
              <div className={classes.subtitle}>
                <HvTypography variant="sText" id={`${internalId}-subtitle`}>
                  {labels.subtitleText}
                </HvTypography>
              </div>
            )}
          </div>
        )}
        {!!idForCheckbox && (
          <div className={classes.checkBoxRow}>
            <div className={classes.checkBoxText}>
              <HvCheckBox
                id={`${internalId}-select-all`}
<<<<<<< HEAD
                onChange={event => this.toggleAll(event)}
=======
                aria-label="blah"
                onChange={() => this.toggleAll()}
>>>>>>> 0dec388a
                checked={selectAll}
                disabled={data.length === 0}
                indeterminate={isIndeterminateStatus(selection, recordQuantity)}
                {...allCheckBoxProps}
              />
              <HvTypography variant="highlightText">
                {this.getCheckBoxHeader(data.length)}
              </HvTypography>
            </div>
          </div>
        )}
        <AugmentedTable
          id={`${internalId}-data`}
          {...others}
          {...tableStyles}
          {...this.getPaginationProps()}
          {...this.getServerSizeProps()}
          {...this.getSortProps()}
          {...this.getCheckboxProps()}
          /* eslint no-return-assign: 0 */
          ref={r => (this.checkboxTable = r)}
          getTableProps={this.getTableProps}
          getTheadThProps={this.getTheadThProps}
          getTrProps={getTrProps ? checkUseRoute : this.getTrProps}
          getTdProps={this.getTdProps}
          getTbodyProps={this.getTBodyProps}
          data={sanitizedData}
          columns={newColumn}
          className="-highlight"
          uniqClassName={uniqClassName}
          SubComponent={newSubComponent}
          expanded={expanded}
          keyField={idForCheckbox}
          isSelected={key => isSelected(key, selection)}
          NoDataComponent={NoData}
          getTrGroupProps={this.getTrGroupProps}
        />
      </div>
    );
  }
}

Table.propTypes = {
  /**
   * Class names to be applied.
   */
  className: PropTypes.string,
  /**
   * Unique class name used to identify the fixed table
   */
  uniqClassName: PropTypes.string,
  /**
   * Id to be applied to the root node.
   */
  id: PropTypes.string,
  /**
   * the classes object to be applied into the root object.
   */
  classes: PropTypes.shape({
    /**
     * Styles applied to the component root.
     */
    root: PropTypes.string,
    /**
     * Styles applied to the component thead.
     */
    thead: PropTypes.string,
    /**
     * Styles applied to the component tr.
     */
    tr: PropTypes.string,
    /**
     * Styles applied to the component sort icon.
     */
    rtSortIcon: PropTypes.string,
    /**
     * Styles applied to the component when the sort icon is shown.
     */
    sortedIconShown: PropTypes.string,
    /**
     * Styles applied to the component when the sort icon is hidden.
     */
    sortedIconHidden: PropTypes.string,
    /**
     * Styles applied to the component pointer.
     */
    pointer: PropTypes.string,
    /**
     * Styles applied to the component subtitle.
     */
    subtitle: PropTypes.string,
    /**
     * Styles applied to the component title.
     */
    title: PropTypes.string,
    /**
     * Styles applied to the component when type is link.
     */
    link: PropTypes.string,
    /**
     * Styles applied to the component expander.
     */
    subComponentContainer: PropTypes.string,
    /**
     * Styles applied to the component icon in the columns.
     */
    iconContainer: PropTypes.string,
    /**
     * Styles applied to the component columns.
     */
    firstWithNumeric: PropTypes.string,

    /**
     * Styles applied to the component table header row.
     */
    theadTh: PropTypes.string,
    /**
     * Styles applied to the component table body.
     */
    tbody: PropTypes.string,
    /**
     * Styles applied to the component table body when empty.
     */
    tBodyEmpty: PropTypes.string,
    /**
     * Styles applied to the component table cell.
     */
    td: PropTypes.string,
    /**
     * Styles applied to the component table container.
     */
    tableContainer: PropTypes.string,
    /**
     * Styles applied to the component checkbox.
     */
    checkBox: PropTypes.string,
    /**
     * Styles applied to the component checkbox row.
     */
    checkBoxRow: PropTypes.string,
    /**
     * Styles applied to the component checkbox text.
     */
    checkBoxText: PropTypes.string
  }).isRequired,
  /**
   * The labels inside the table.
   */
  labels: PropTypes.shape({
    titleText: PropTypes.string,
    subtitleText: PropTypes.string
  }),
  /**
   * The column definition to apply to the table. Please check https://react-table.js.org/#/story/readme for more info
   Use the property "cellType" to define the different types of cell. Available values: "number" , "alpha-numeric" and "link.
   If the type is "link", in data use the structure {displayText: {text to display} ,url: {url} }.
   */
  columns: PropTypes.arrayOf(
    PropTypes.shape({
      headerText: PropTypes.string,
      accessor: PropTypes.oneOfType([PropTypes.string, PropTypes.func]),
      format: PropTypes.func,
      cellType: PropTypes.string,
      style: PropTypes.instanceOf(Object),
      fixed: PropTypes.string,
      Cell: PropTypes.instanceOf(Object),
      sortable: PropTypes.bool
    })
  ).isRequired,
  /**
   * Array with the data elements to show.
   * It can also define the checkBoxProps property to pass extra props to the row checkbox selector.
   */
  data: PropTypes.arrayOf(PropTypes.object).isRequired,
  /**
   * Boolean to show or hide the pagination controls
   */
  showPagination: PropTypes.bool,
  /**
   * Callback to notify when the page changes
   */
  onPageChange: PropTypes.func,
  /**
   * Boolean to show or hide the page size control
   */
  showPageSize: PropTypes.bool,
  /**
   * Numeric value to control the page size selected
   */
  pageSize: PropTypes.number,
  /**
   * Specify the current page number when using a server side pagination
   */
  page: PropTypes.number,
  /**
   * Callback to notify when the page size changes
   */
  onPageSizeChange: PropTypes.func,
  /**
   * Boolean to enable or disable the server side pagination mechanism
   */
  paginationServerSide: PropTypes.bool,
  /**
   * Numeric value to control the number of pages. Useful when Server side pagination data is enabled
   */
  pages: PropTypes.number,
  /**
   * Callback with receives the page info and should fetch the data to show on the table
   */
  onFetchData: PropTypes.func,
  /**
   * Boolean to enable or disable the sort mechanism
   */
  sortable: PropTypes.bool,
  /**
   * An object describing what column is sorted by default on the table
   */
  defaultSorted: PropTypes.instanceOf(Array),
  /**
   * Element to be shown in the expander.
   */
  subElementTemplate: PropTypes.func,
  /**
   * Property to be uses as unique row identifier. One of the fields of the data.
   */
  idForCheckbox: PropTypes.string,
  /**
   * Function to overwrite the existed getTrProps
   */
  getTrProps: PropTypes.func,
  /**
   * Boolean to bind config back to function or not
   */
  useRouter: PropTypes.bool,
  /**
   * Callback which receives the checked state of all items in the list
   */
  onSelection: PropTypes.func,
  /**
   * Ids of preselected items in the list
   */
  selections: PropTypes.arrayOf(PropTypes.any),
  /**
   *  Secondary actions listed in menu dropdown. Label is displayed and action is executed on click.
   */
  secondaryActions: PropTypes.arrayOf(
    PropTypes.shape({
      label: PropTypes.string,
      action: PropTypes.func
    })
  ),
<<<<<<< HEAD
  // eslint-disable-next-line react/require-default-props
  column: PropTypes.shape({
    id: PropTypes.string,
    sortable: PropTypes.bool
  }),
  /**
   *  Extra properties passed to the select all checkbox props.
   */
  allCheckBoxProps: PropTypes.instanceOf(Object),
  /**
   *  Extra properties passed to the dropdown menu.
   */
  dropdownMenuProps: PropTypes.instanceOf(Object)
=======

  getTableProps: PropTypes.func,
  tableProps: PropTypes.shape({}),
  /**
   * Number of rows available in table to display in aria-rowcount
   */
  rowCount: PropTypes.number
>>>>>>> 0dec388a
};

Table.defaultProps = {
  className: "",
  uniqClassName: null,
  id: undefined,
  labels: {
    titleText: "",
    subtitleText: ""
  },
  showPagination: true,
  onPageChange: () => {},
  showPageSize: true,
  page: undefined,
  pageSize: undefined,
  onPageSizeChange: () => {},
  paginationServerSide: false,
  pages: undefined,
  onFetchData: () => {},
  sortable: true,
  defaultSorted: [],
  subElementTemplate: null,
  idForCheckbox: "",
  getTrProps: undefined,
  useRouter: false,
  selections: undefined,
  onSelection: () => {},
  secondaryActions: null,
<<<<<<< HEAD
  allCheckBoxProps: undefined,
  dropdownMenuProps: undefined
=======
  getTableProps: undefined,
  tableProps: { tableCaption: "Table Caption" },
  rowCount: undefined
>>>>>>> 0dec388a
};
export { Table as RawTable }; // Required to extract documentation because withConfig hides _docgen.
export default withStyles(styles, { name: "HvTable" })(withConfig(Table));<|MERGE_RESOLUTION|>--- conflicted
+++ resolved
@@ -11,40 +11,16 @@
 import "react-table/react-table.css";
 import "react-table-hoc-fixed-columns/lib/styles.css";
 
-<<<<<<< HEAD
 import { withStyles } from "@material-ui/core";
-import SortAsc from "@hv/uikit-react-icons/dist/SortAscendingXS";
-import SortDesc from "@hv/uikit-react-icons/dist/SortDescendingXS";
-import Sort from "@hv/uikit-react-icons/dist/SortXS";
 import MoreVert from "@hv/uikit-react-icons/dist/MoreOptionsVertical";
 import HvTypography from "../Typography";
 import expander from "./expander/expander";
 import { appendClassnames, createExpanderButton, setHeaderSortableClass } from "./columnUtils";
 import { isIndeterminateStatus, isSelected, toggleAll, toggleSelection } from "./checkBoxUtils";
 import Pagination from "./Pagination";
-=======
-import deprecatedPropType from "@material-ui/core/utils/deprecatedPropType";
-
-import MoreVert from "@hv/uikit-react-icons/dist/Generic/MoreOptionsVertical";
-import HvTypography from "../Typography";
-import expander from "./expander/expander";
-import checkboxHOC from "./selectTable";
-import {
-  appendClassnames,
-  createExpanderButton,
-  setHeaderSortableClass
-} from "./columnUtils";
-import {
-  toggleAll,
-  isIndeterminateStatus,
-  toggleSelection,
-  isSelected
-} from "./checkBoxUtils";
-
-import Pagination from "../Pagination";
->>>>>>> 0dec388a
 import NoData from "./NoData";
 import Header from "./Header";
+import checkboxHOC from "./selectTable";
 import { styles, tableStyleOverrides } from "./styles";
 
 import HvCheckBox from "../Selectors/CheckBox";
@@ -151,34 +127,6 @@
   };
 
   /**
-<<<<<<< HEAD
-   *
-   * Returns the corresponding icon for the type of sorting (ascending or descending).
-   *
-   * @param id - the used to find the column.
-   * @returns {*} - 'false' if the column doesn't exist.
-   */
-  getSortedComponent = id => {
-    const { sorted } = this.state;
-    const { columns, sortable } = this.props;
-
-    const sortInfo = sorted.filter(item => item.id === id);
-
-    if (sortInfo.length) {
-      return sortInfo[0].desc === true ? <SortDesc /> : <SortAsc />;
-    }
-
-    const columnDef = columns.filter(item => item.id === id || item.accessor === id);
-    if ((columnDef.length && isNil(columnDef[0].sortable) && sortable) || columnDef[0].sortable) {
-      return <Sort />;
-    }
-
-    return false;
-  };
-
-  /**
-=======
->>>>>>> 0dec388a
    * Pagination customizations.
    *
    * @returns {{showPageSizeOptions: HvTable.props.showPageSize, showPagination: HvTable.props.showPagination}}
@@ -255,33 +203,28 @@
 
   getCheckboxProps = () => {
     const { classes } = this.props;
-    const { internalId } = this.state;
+    const { selection, internalId } = this.state;
 
     return {
       selectWidth: 32,
-<<<<<<< HEAD
       SelectAllInputComponent: () => <div className={clsx(classes.checkBox)} />,
       SelectInputComponent: props => {
         const { checkBoxProps } = props.row;
         return (
           <HvCheckBox
             id={`${internalId}-select-${props.id}`}
+            aria-label="blah"
             checked={isSelected(props.id, selection)}
             onChange={event => this.toggleSelection(event, props.id)}
             onClick={event => event.stopPropagation()}
             {...checkBoxProps}
           />
         );
-      }
-=======
-      SelectAllInputComponent: () => (
-        <div className={classNames(classes.checkBox)} />
-      ),
+      },
       toggleSelection: (id, shiftkey, row) => {
         this.toggleSelection(row.id);
       },
       internalId
->>>>>>> 0dec388a
     };
   };
 
@@ -329,8 +272,7 @@
 
     if (sorted.length > 0) {
       if (column.id === sorted[0].id) {
-        const sortDirection =
-          sorted[0].desc === true ? "descending" : "ascending";
+        const sortDirection = sorted[0].desc === true ? "descending" : "ascending";
         ariaSort = {
           "aria-sort": sortDirection
         };
@@ -358,12 +300,8 @@
   getTBodyProps = () => {
     const { classes, data } = this.props;
     return {
-<<<<<<< HEAD
+      role: "rowgroup",
       className: clsx(classes.tbody, {
-=======
-      role: "rowgroup",
-      className: classNames(classes.tbody, {
->>>>>>> 0dec388a
         [classes.tBodyEmpty]: data.length === 0
       })
     };
@@ -416,8 +354,7 @@
         ? { "aria-expanded": true }
         : undefined;
 
-    const ariaRowIndex =
-      rowInfo !== undefined ? { "aria-rowindex": rowInfo.index } : undefined;
+    const ariaRowIndex = rowInfo !== undefined ? { "aria-rowindex": rowInfo.index } : undefined;
 
     const baseTrProps = {
       id: this.computeRowElementId(rowInfo),
@@ -430,16 +367,7 @@
     if (subElementTemplate && rowInfo && rowInfo.row) {
       return {
         ...baseTrProps,
-<<<<<<< HEAD
-        onClick: () => {
-          this.setState({
-            expanded: { [rowInfo.viewIndex]: !expanded[rowInfo.viewIndex] }
-          });
-        },
         className: clsx(classes.tr, classes.pointer)
-=======
-        className: classNames(classes.tr, classes.pointer)
->>>>>>> 0dec388a
       };
     }
 
@@ -448,12 +376,8 @@
     if (rowId && selection.includes(rowId)) {
       return {
         ...baseTrProps,
-<<<<<<< HEAD
-        className: clsx(classes.tr, "selected")
-=======
-        className: classNames(classes.tr, "selected"),
+        className: clsx(classes.tr, "selected"),
         "aria-selected": "true"
->>>>>>> 0dec388a
       };
     }
 
@@ -485,17 +409,9 @@
     const rowElementId = this.computeRowElementId(rowInfo);
 
     return {
-<<<<<<< HEAD
       id: rowElementId && column.id ? `${rowElementId}-column-${column.id}` : undefined,
-      className: classes.td
-=======
-      id:
-        rowElementId && column.id
-          ? `${rowElementId}-column-${column.id}`
-          : undefined,
       className: classes.td,
       role: "cell"
->>>>>>> 0dec388a
     };
   };
 
@@ -581,14 +497,10 @@
       labels,
       secondaryActions,
       sortable,
-<<<<<<< HEAD
       allCheckBoxProps,
       dropdownMenuProps,
+      rowCount,
       ...others
-=======
-      rowCount,
-      ...other
->>>>>>> 0dec388a
     } = this.props;
 
     const { internalId, expanded, selectAll, selection, recordQuantity } = this.state;
@@ -615,11 +527,7 @@
                 event.stopPropagation();
                 item.action(event, props.original);
               }}
-<<<<<<< HEAD
               {...dropdownMenuProps}
-=======
-              aria-label={`${this.computeRowElementId(props)}-secondaryActions`}
->>>>>>> 0dec388a
             />
           )
       });
@@ -650,16 +558,7 @@
     });
 
     // add expander button
-<<<<<<< HEAD
-    const newColumn = createExpanderButton(columns, subElementTemplate, classes);
-=======
-    const newColumn = createExpanderButton(
-      columns,
-      subElementTemplate,
-      classes,
-      this.toggleExpand
-    );
->>>>>>> 0dec388a
+    const newColumn = createExpanderButton(columns, subElementTemplate, classes, this.toggleExpand);
     // add expander
     const newSubComponent = expander(subElementTemplate, classes);
 
@@ -690,12 +589,8 @@
             <div className={classes.checkBoxText}>
               <HvCheckBox
                 id={`${internalId}-select-all`}
-<<<<<<< HEAD
                 onChange={event => this.toggleAll(event)}
-=======
                 aria-label="blah"
-                onChange={() => this.toggleAll()}
->>>>>>> 0dec388a
                 checked={selectAll}
                 disabled={data.length === 0}
                 indeterminate={isIndeterminateStatus(selection, recordQuantity)}
@@ -947,7 +842,6 @@
       action: PropTypes.func
     })
   ),
-<<<<<<< HEAD
   // eslint-disable-next-line react/require-default-props
   column: PropTypes.shape({
     id: PropTypes.string,
@@ -960,16 +854,13 @@
   /**
    *  Extra properties passed to the dropdown menu.
    */
-  dropdownMenuProps: PropTypes.instanceOf(Object)
-=======
-
+  dropdownMenuProps: PropTypes.instanceOf(Object),
   getTableProps: PropTypes.func,
   tableProps: PropTypes.shape({}),
   /**
    * Number of rows available in table to display in aria-rowcount
    */
   rowCount: PropTypes.number
->>>>>>> 0dec388a
 };
 
 Table.defaultProps = {
@@ -998,14 +889,11 @@
   selections: undefined,
   onSelection: () => {},
   secondaryActions: null,
-<<<<<<< HEAD
   allCheckBoxProps: undefined,
-  dropdownMenuProps: undefined
-=======
+  dropdownMenuProps: undefined,
   getTableProps: undefined,
   tableProps: { tableCaption: "Table Caption" },
   rowCount: undefined
->>>>>>> 0dec388a
 };
 export { Table as RawTable }; // Required to extract documentation because withConfig hides _docgen.
 export default withStyles(styles, { name: "HvTable" })(withConfig(Table));