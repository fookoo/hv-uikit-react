/*
 * Copyright 2019 Hitachi Vantara Corporation
 *
 * Licensed under the Apache License, Version 2.0 (the "License");
 * you may not use this file except in compliance with the License.
 * You may obtain a copy of the License at
 *
 *     http://www.apache.org/licenses/LICENSE-2.0
 *
 * Unless required by applicable law or agreed to in writing, software
 * distributed under the License is distributed on an "AS IS" BASIS,
 * WITHOUT WARRANTIES OR CONDITIONS OF ANY KIND, either express or implied.
 * See the License for the specific language governing permissions and
 * limitations under the License.
 */

import React, { useState } from "react";
import PropTypes from "prop-types";
import classNames from "classnames";
import isNil from "lodash/isNil";
import { KeyboardCodes } from "@hv/uikit-common-utils/dist";
import ConditionalWrapper from "../utils/ConditionalWrapper";
import { isKey, isOneOfKeys, setFocusTo, getFocusableChildren } from "./utils";
import isBrowser from "../utils/browser";

/* eslint-disable no-param-reassign */
const Focus = props => {
  const {
    classes,
    children,
    configuration,
    selected,
    disabled,
    rootRef,
    focusOnClick,
    focusDisabled,
    strategy,
    useArrows,
    useFalseFocus
  } = props;
  const [showFocus, setShowFocus] = useState(null);
  const [childFocus, setChildFocus] = useState(null);
  const [hasRunConfig, setHasRunConfig] = useState(false);

  const getFocuses = () =>
    rootRef.current
      ? Array.from(rootRef.current.getElementsByClassName(classes.root))
      : [];
<<<<<<< HEAD

=======
>>>>>>> 87060b59
  const setTabIndex = (el, tabIndex = 0) => {
    const elChildFocus = getFocusableChildren(el)[0];
    if (elChildFocus) {
      el.tabIndex = -1;
      elChildFocus.tabIndex = tabIndex;
    } else {
      el.tabIndex = tabIndex;
    }
  };

  const setSelectedTabIndex = () => {
    const focuses = getFocuses();
    const firstSelected = focuses.find(focus =>
      focus.classList.contains(classes.selected)
    );

    if (!firstSelected) return;
    focuses.forEach(focus => setTabIndex(focus, -1));
    setTabIndex(firstSelected, 0);
  };

  const clearTabSiblings = el => {
    getFocuses().forEach(focus => setTabIndex(focus, -1));
    setTabIndex(el, 0);
  };

  const onFocusStrategy = evt => {
    if (strategy === "listbox") {
      clearTabSiblings(evt.currentTarget);
    }
  };

  const onBlurStrategy = () => {
    if (
      strategy === "listbox" &&
      rootRef.current &&
      !rootRef.current.contains(document.activeElement)
    ) {
      setTimeout(() => {
        setSelectedTabIndex();
      }, 10);
    }
  };

  const config = el => {
    const { tabIndex } = configuration;
    if (!el || hasRunConfig) return;
    if (strategy === "card") {
      setChildFocus(children);
      return;
    }

    const focusableChildren = getFocusableChildren(el);
    if (focusableChildren.length) {
      focusableChildren.forEach(child => setTabIndex(child, -1));
      setChildFocus(focusableChildren[0]);
    }

    if (!isNil(tabIndex)) setTabIndex(el, tabIndex);
    setHasRunConfig(true);
  };

  const onFocus = evt => {
    if (!useFalseFocus) evt.currentTarget.classList.add(classes.focused);
    setShowFocus(true);
    // give focus to child element if any focusable

    if (childFocus && childFocus.focus) childFocus.focus();
    onFocusStrategy(evt);
  };

  const onBlur = evt => {
    setShowFocus(false);
    if (!useFalseFocus) evt.currentTarget.classList.remove(classes.focused);
<<<<<<< HEAD

=======
>>>>>>> 87060b59
    onBlurStrategy(evt);
  };

  const onMouseDown = evt => {
    evt.preventDefault();
    setFocusTo(evt.currentTarget);
    setTabIndex(evt.currentTarget, 0);
    // remove focus outline unless explicitly enabled
    if (!focusOnClick) {
      if (!useFalseFocus) evt.currentTarget.classList.remove(classes.focused);
      setShowFocus(false);
    }
  };

  const onKeyDown = evt => {
    const childFocusIsInput = childFocus && childFocus.nodeName === "INPUT";
    const { SpaceBar, ArrowUp, ArrowDown, Enter, Home, End } = KeyboardCodes;

    if (isOneOfKeys(evt, [SpaceBar, ArrowUp, ArrowDown, Home, End])) {
      evt.preventDefault();
      evt.stopPropagation();
    }

    if (isOneOfKeys(evt, [Enter, SpaceBar]) || !useArrows) {
      // trigger click on enter unless child focus is input
      if ((!childFocusIsInput && isKey(evt, Enter)) || isKey(evt, SpaceBar)) {
        evt.currentTarget.click();
      }
      return;
    }

    const isDisabledFocusable = strategy === "menu";
    const focusesList = getFocuses().filter(
      el => isDisabledFocusable || !el.classList.contains(classes.disabled)
    );

    const currentFocus = focusesList.indexOf(evt.currentTarget);

    const focuses = {
      first: focusesList[0],
      last: focusesList[focusesList.length - 1],
      previous: focusesList[currentFocus - 1],
      next: focusesList[currentFocus + 1]
    };

    switch (evt.keyCode) {
      case ArrowUp:
        setFocusTo(focuses.previous || focuses.last);
        setTabIndex(evt.currentTarget, -1);
        break;
      case ArrowDown:
        setFocusTo(focuses.next || focuses.first);
        setTabIndex(evt.currentTarget, -1);
        break;
      case Home:
        setFocusTo(focuses.first);
        setTabIndex(evt.currentTarget, -1);
        break;
      case End:
        setFocusTo(focuses.last);
        setTabIndex(evt.currentTarget, -1);
        break;
      default:
    }
  };

  const onKeyUp = evt => {
    if (isBrowser("firefox")) evt.preventDefault();
  };

  const focusWrapper = childrenToWrap => (
    <div className={classes.externalReference}>
      {childrenToWrap}
      {showFocus && <div className={classes.falseFocus} />}
    </div>
  );

  return (
    <ConditionalWrapper condition={useFalseFocus} wrapper={focusWrapper}>
      {React.cloneElement(children, {
        className: classNames(children.props.className, classes.root, {
          [classes.selected]: selected,
          [classes.disabled]: disabled,
          [classes.focusDisabled]: focusDisabled
        }),
        ref: config,
        onFocus,
        onBlur,
        onMouseDown,
        onKeyDown,
        onKeyUp,
        selected
      })}
    </ConditionalWrapper>
  );
};

Focus.propTypes = {
  /**
   * A Jss Object used to override or extend the component styles applied.
   */
  classes: PropTypes.shape({
    /**
     * Styles applied when focus disabled.
     */
    focusDisabled: PropTypes.string,
    /**
     * Styles applied when focus active.
     */
    focused: PropTypes.string
  }).isRequired,
  /**
   * The reference to the root element to hold all Focus' context.
   */
  rootRef: PropTypes.oneOfType([
    PropTypes.func,
    PropTypes.shape({ current: PropTypes.any })
  ]),
  /**
   * Extra configuration for the child element.
   */
  configuration: PropTypes.instanceOf(Object),
  /**
   * Whether the focus is selected.
   */
  selected: PropTypes.bool,
  /**
   * Whether the focus is disabled.
   */
  disabled: PropTypes.bool,
  /**
   * Child node to set the focus.
   */
  children: PropTypes.node.isRequired,
  /**
   * Focus and navigation strategy to be used.
   */
  strategy: PropTypes.oneOf(["listbox", "menu", "card"]),
  /**
   * Show focus when click element.
   */
  focusOnClick: PropTypes.bool,
  /**
   * Show focus when click element.
   */
  focusDisabled: PropTypes.bool,
  /**
   * Use up/ down keyboard arrows to control focus.
   */
  useArrows: PropTypes.bool,
  /**
   * Uses an absolute positioned div as a focus.
   */
  useFalseFocus: PropTypes.bool
};

Focus.defaultProps = {
  rootRef: {},
  focusOnClick: false,
  focusDisabled: true,
  useArrows: true,
  useFalseFocus: false,
  strategy: "listbox",
  configuration: {},
  selected: false,
  disabled: false
};

export default Focus;<|MERGE_RESOLUTION|>--- conflicted
+++ resolved
@@ -46,10 +46,7 @@
     rootRef.current
       ? Array.from(rootRef.current.getElementsByClassName(classes.root))
       : [];
-<<<<<<< HEAD
-
-=======
->>>>>>> 87060b59
+
   const setTabIndex = (el, tabIndex = 0) => {
     const elChildFocus = getFocusableChildren(el)[0];
     if (elChildFocus) {
@@ -124,10 +121,6 @@
   const onBlur = evt => {
     setShowFocus(false);
     if (!useFalseFocus) evt.currentTarget.classList.remove(classes.focused);
-<<<<<<< HEAD
-
-=======
->>>>>>> 87060b59
     onBlurStrategy(evt);
   };
 
