import createPalette from "@material-ui/core/styles/createPalette";

<<<<<<< HEAD
const palette = theme =>
  createPalette({
    primary: {
      main: theme.palette.accent.acce2,
      light: theme.palette.accent.acce2h
    },
    secondary: {
      main: theme.palette.accent.acce1,
      light: theme.palette.atmosphere.atmo7
    },
    text: {
      primary: theme.palette.accent.acce1,
      disabled: theme.palette.atmosphere.atmo7
    },
    background: {
      default: theme.palette.atmosphere.atmo2
    },
    ...Object.assign({}, ...Object.values(theme.palette))
  });
=======
const palette = theme => createPalette({
  primary: {
    main: theme.palette.accent.acce2,
    light: theme.palette.accent.acce2h
  },
  secondary: {
    main: theme.palette.accent.acce1,
    light: theme.palette.atmosphere.atmo7
  },
  text: {
    primary: theme.palette.accent.acce1,
    disabled: theme.palette.atmosphere.atmo7
  },
  background: {
    default: theme.palette.atmosphere.atmo3
  }
});
>>>>>>> 02f807ea

export default palette;<|MERGE_RESOLUTION|>--- conflicted
+++ resolved
@@ -1,6 +1,5 @@
 import createPalette from "@material-ui/core/styles/createPalette";
 
-<<<<<<< HEAD
 const palette = theme =>
   createPalette({
     primary: {
@@ -16,28 +15,9 @@
       disabled: theme.palette.atmosphere.atmo7
     },
     background: {
-      default: theme.palette.atmosphere.atmo2
+      default: theme.palette.atmosphere.atmo3
     },
     ...Object.assign({}, ...Object.values(theme.palette))
   });
-=======
-const palette = theme => createPalette({
-  primary: {
-    main: theme.palette.accent.acce2,
-    light: theme.palette.accent.acce2h
-  },
-  secondary: {
-    main: theme.palette.accent.acce1,
-    light: theme.palette.atmosphere.atmo7
-  },
-  text: {
-    primary: theme.palette.accent.acce1,
-    disabled: theme.palette.atmosphere.atmo7
-  },
-  background: {
-    default: theme.palette.atmosphere.atmo3
-  }
-});
->>>>>>> 02f807ea
 
 export default palette;