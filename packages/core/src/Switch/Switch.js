/*
 * Copyright 2019 Hitachi Vantara Corporation
 *
 * Licensed under the Apache License, Version 2.0 (the "License");
 * you may not use this file except in compliance with the License.
 * You may obtain a copy of the License at
 *
 *     http://www.apache.org/licenses/LICENSE-2.0
 *
 * Unless required by applicable law or agreed to in writing, software
 * distributed under the License is distributed on an "AS IS" BASIS,
 * WITHOUT WARRANTIES OR CONDITIONS OF ANY KIND, either express or implied.
 * See the License for the specific language governing permissions and
 * limitations under the License.
 */

import React, { useState } from "react";
import PropTypes from "prop-types";
<<<<<<< HEAD
import Switch from "@material-ui/core/Switch";
import classNames from "classnames";
import isNil from "lodash/isNil";
=======
import BaseSwitch from "@material-ui/core/Switch";

import classnames from "classnames";
import uniqueId from "lodash/uniqueId";
>>>>>>> 87060b59
import CheckMark from "@hv/uikit-react-icons/dist/Generic/Good";
import { KeyboardCodes, isKeypress } from "@hv/uikit-common-utils/dist";
import HvTypography from "../Typography";
import Focus from "../Focus";

const HvSwitch = props => {
  const {
    classes,
    checked,
    disabled,
    onChange,
    labels,
    id,
    showLabels,
    value,
<<<<<<< HEAD
    displayIconChecked
  } = props;

  const [isChecked, setIsChecked] = useState(checked);

  const handleChange = event => {
    setIsChecked(event.target.checked);
    onChange(event);
  };

  const renderLabel = position => (
    <div
      id={!isNil(id) ? `${id}_${position}Button` : undefined}
      role="button"
      tabIndex={0}
    >
      <HvTypography
        className={classNames(classes[`${position}Label`], {
          [classes.disabledLabel]: disabled,
          [classes.labelSelected]: !disabled && !isChecked,
          [classes.labelDeselected]: !disabled && isChecked
        })}
      >
        {labels[position]}
      </HvTypography>
    </div>
  );

  const checkedIcon = (
    <CheckMark iconSize="XS" className={classes.checkedIcon} />
  );

  return (
    <div className={classes.root}>
      {showLabels && renderLabel("left")}
      <Switch
        checked={isChecked}
        onChange={handleChange}
        disabled={disabled}
        id={id}
        value={value}
        classes={{
          root: classes.switch,
          switchBase: classes.switchBase,
          checked: classes.checked,
          track: classes.track,
          thumb: classes.thumb,
          disabled: classes.disabled
        }}
        {...(displayIconChecked && { checkedIcon })}
      />
      {showLabels && renderLabel("right")}
=======
    displayIconChecked,
    ...other
  } = props;

  const [clickState, setClicked] = useState(checked);
  const DEFAULT_ID_PREFIX = "hv-switch-";
  const internalId = id || uniqueId(DEFAULT_ID_PREFIX);

  const handleChange = event => {
    setClicked(event.target.checked);
    onChange(event);
  };

  const createLabel = (
    label,
    right,
    labelId,
    labelDisabled,
    onClickHandler
  ) => {
    const internalLabelId = right
      ? `${labelId}_rightButton`
      : `${labelId}_leftButton`;
    return (
      <div id={internalLabelId}>
        <HvTypography
          className={classnames({
            [classes.disabledLabel]: labelDisabled,
            [classes.labelRightPositioning]: right,
            [classes.labelLeftPositioning]: !right
          })}
          onClick={labelDisabled ? undefined : onClickHandler}
          aria-disabled={disabled}
        >
          {label}
        </HvTypography>
      </div>
    );
  };

  const onKeyDownHandler = event => {
    if (isKeypress(event, KeyboardCodes.SpaceBar)) {
      const newState = !clickState;
      setClicked(newState);
      onChange(event, newState);
    }
  };

  const onClickHandler = event => {
    const newState = !clickState;
    setClicked(newState);
    onChange(event, newState);
  };

  return (
    <div className={classes.root} id={`${internalId}_root`}>
      {showLabels &&
        createLabel(labels.left, false, internalId, disabled, onClickHandler)}
      <Focus strategy="card" useFalseFocus>
        <div
          className={classes.root}
          onClick={disabled ? undefined : onClickHandler}
          role="checkbox"
          tabIndex="0"
          aria-checked={clickState}
          onKeyDown={disabled ? undefined : onKeyDownHandler}
          aria-disabled={disabled}
          id={internalId}
          {...other}
        >
          <BaseSwitch
            tabIndex="-1"
            checked={clickState}
            onChange={handleChange}
            disabled={disabled}
            value={value}
            inputProps={
              {
                // dummy aria-label this component is not tabbable and it is just presentational.
                // the accesibility test were always failing because of the missing aria label.
                "aria-label": "base switch"
              }
            }
            classes={{
              root: classes.switchRoot,
              switchBase: classes.switchBase,
              checked: classes.checked,
              bar: classes.bar,
              icon: classes.icon,
              disabled: classes.disabled,
              iconChecked: classes.iconChecked
            }}
            {...(displayIconChecked && {
              checkedIcon: (
                <div className={classes.checkedIcon}>
                  <CheckMark width="12px" height="12px" color={["acce1"]} />
                </div>
              )
            })}
          />
        </div>
      </Focus>
      {showLabels &&
        createLabel(labels.right, true, internalId, disabled, onClickHandler)}
>>>>>>> 87060b59
    </div>
  );
};

HvSwitch.propTypes = {
  /**
   * A Jss Object used to override or extend the styles applied to the Switch Component.
   */
  classes: PropTypes.shape({
    /**
     * Styles applied to the root element.
     */
    root: PropTypes.string,
    /**
     * Styles applied to the internal SwitchBase component's root class.
     */
    switchBase: PropTypes.string,
    /**
     * Pseudo-class applied to the internal SwitchBase component's checked class.
     */
    checked: PropTypes.string,
    /**
     * Styles applied to the track element.
     */
    track: PropTypes.string,
    /**
     * Styles used to create the thumb passed to the internal SwitchBase component icon prop.
     */
    thumb: PropTypes.string,
    /**
     * Styles applied to the internal SwitchBase component's disabled class.
     */
    disabled: PropTypes.string
  }).isRequired,
  /**
   * Denotes selection state of switch component.
   */
  checked: PropTypes.bool,
  /**
   * Denotes if component is active or not.
   */
  disabled: PropTypes.bool,
  /**
   * Callback function to be triggered when the input value is changed
   */
  onChange: PropTypes.func,
  /**
   * An Object containing the various text associated with the switch.
   *
   * - left: Label placed at the left of the switch.
   * - right: Label placed at the right of the switch.
   */
  labels: PropTypes.shape({
    left: PropTypes.string,
    right: PropTypes.string
  }),
  /**
   * The ID associated with the switch component.
   */
  id: PropTypes.string,
  /**
   * Value assigned to the Switch Component.
   */
  value: PropTypes.string,
  /**
   * Determine if labels should be displayed alongside component
   */
  showLabels: PropTypes.bool,
  /**
   * Determine if custom icon in button should be displayed
   * */
  displayIconChecked: PropTypes.bool
};

<<<<<<< HEAD
HvSwitch.defaultProps = {
=======
Switch.defaultProps = {
>>>>>>> 87060b59
  checked: true,
  disabled: false,
  onChange: () => {},
  labels: {
    left: "Off",
    right: "On"
  },
  id: undefined,
  value: "",
  showLabels: true,
  displayIconChecked: false
};

export default HvSwitch;<|MERGE_RESOLUTION|>--- conflicted
+++ resolved
@@ -16,22 +16,16 @@
 
 import React, { useState } from "react";
 import PropTypes from "prop-types";
-<<<<<<< HEAD
-import Switch from "@material-ui/core/Switch";
+import SwitchBase from "@material-ui/core/Switch";
 import classNames from "classnames";
 import isNil from "lodash/isNil";
-=======
-import BaseSwitch from "@material-ui/core/Switch";
-
-import classnames from "classnames";
 import uniqueId from "lodash/uniqueId";
->>>>>>> 87060b59
 import CheckMark from "@hv/uikit-react-icons/dist/Generic/Good";
 import { KeyboardCodes, isKeypress } from "@hv/uikit-common-utils/dist";
 import HvTypography from "../Typography";
 import Focus from "../Focus";
 
-const HvSwitch = props => {
+const Switch = props => {
   const {
     classes,
     checked,
@@ -41,29 +35,43 @@
     id,
     showLabels,
     value,
-<<<<<<< HEAD
-    displayIconChecked
+    displayIconChecked,
+    ...other
   } = props;
 
-  const [isChecked, setIsChecked] = useState(checked);
+  const [clickState, setClicked] = useState(checked);
+  const DEFAULT_ID_PREFIX = "hv-switch-";
+  const internalId = id || uniqueId(DEFAULT_ID_PREFIX);
 
   const handleChange = event => {
-    setIsChecked(event.target.checked);
+    setClicked(event.target.checked);
     onChange(event);
   };
 
+  const onKeyDownHandler = event => {
+    if (isKeypress(event, KeyboardCodes.SpaceBar)) {
+      const newState = !clickState;
+      setClicked(newState);
+      onChange(event, newState);
+    }
+  };
+
+  const onClickHandler = event => {
+    const newState = !clickState;
+    setClicked(newState);
+    onChange(event, newState);
+  };
+
   const renderLabel = position => (
-    <div
-      id={!isNil(id) ? `${id}_${position}Button` : undefined}
-      role="button"
-      tabIndex={0}
-    >
+    <div id={!isNil(id) ? `${id}_${position}Button` : undefined}>
       <HvTypography
         className={classNames(classes[`${position}Label`], {
           [classes.disabledLabel]: disabled,
-          [classes.labelSelected]: !disabled && !isChecked,
-          [classes.labelDeselected]: !disabled && isChecked
+          [classes.labelSelected]: !disabled && !clickState,
+          [classes.labelDeselected]: !disabled && clickState
         })}
+        onClick={disabled ? undefined : onClickHandler}
+        aria-disabled={disabled}
       >
         {labels[position]}
       </HvTypography>
@@ -74,6 +82,7 @@
     <CheckMark iconSize="XS" className={classes.checkedIcon} />
   );
 
+  /*
   return (
     <div className={classes.root}>
       {showLabels && renderLabel("left")}
@@ -94,65 +103,13 @@
         {...(displayIconChecked && { checkedIcon })}
       />
       {showLabels && renderLabel("right")}
-=======
-    displayIconChecked,
-    ...other
-  } = props;
-
-  const [clickState, setClicked] = useState(checked);
-  const DEFAULT_ID_PREFIX = "hv-switch-";
-  const internalId = id || uniqueId(DEFAULT_ID_PREFIX);
-
-  const handleChange = event => {
-    setClicked(event.target.checked);
-    onChange(event);
-  };
-
-  const createLabel = (
-    label,
-    right,
-    labelId,
-    labelDisabled,
-    onClickHandler
-  ) => {
-    const internalLabelId = right
-      ? `${labelId}_rightButton`
-      : `${labelId}_leftButton`;
-    return (
-      <div id={internalLabelId}>
-        <HvTypography
-          className={classnames({
-            [classes.disabledLabel]: labelDisabled,
-            [classes.labelRightPositioning]: right,
-            [classes.labelLeftPositioning]: !right
-          })}
-          onClick={labelDisabled ? undefined : onClickHandler}
-          aria-disabled={disabled}
-        >
-          {label}
-        </HvTypography>
-      </div>
-    );
-  };
-
-  const onKeyDownHandler = event => {
-    if (isKeypress(event, KeyboardCodes.SpaceBar)) {
-      const newState = !clickState;
-      setClicked(newState);
-      onChange(event, newState);
-    }
-  };
-
-  const onClickHandler = event => {
-    const newState = !clickState;
-    setClicked(newState);
-    onChange(event, newState);
-  };
+    </div>
+  );
+  */
 
   return (
     <div className={classes.root} id={`${internalId}_root`}>
-      {showLabels &&
-        createLabel(labels.left, false, internalId, disabled, onClickHandler)}
+      {showLabels && renderLabel("left")}
       <Focus strategy="card" useFalseFocus>
         <div
           className={classes.root}
@@ -165,46 +122,35 @@
           id={internalId}
           {...other}
         >
-          <BaseSwitch
+          <SwitchBase
             tabIndex="-1"
             checked={clickState}
             onChange={handleChange}
             disabled={disabled}
             value={value}
-            inputProps={
-              {
-                // dummy aria-label this component is not tabbable and it is just presentational.
-                // the accesibility test were always failing because of the missing aria label.
-                "aria-label": "base switch"
-              }
-            }
+            inputProps={{
+              // dummy aria-label this component is not tabbable and it is just presentational.
+              // the accesibility test were always failing because of the missing aria label.
+              "aria-label": "base switch"
+            }}
             classes={{
-              root: classes.switchRoot,
+              root: classes.switch,
               switchBase: classes.switchBase,
               checked: classes.checked,
-              bar: classes.bar,
-              icon: classes.icon,
-              disabled: classes.disabled,
-              iconChecked: classes.iconChecked
+              track: classes.track,
+              thumb: classes.thumb,
+              disabled: classes.disabled
             }}
-            {...(displayIconChecked && {
-              checkedIcon: (
-                <div className={classes.checkedIcon}>
-                  <CheckMark width="12px" height="12px" color={["acce1"]} />
-                </div>
-              )
-            })}
+            {...(displayIconChecked && { checkedIcon })}
           />
         </div>
       </Focus>
-      {showLabels &&
-        createLabel(labels.right, true, internalId, disabled, onClickHandler)}
->>>>>>> 87060b59
+      {showLabels && renderLabel("right")}
     </div>
   );
 };
 
-HvSwitch.propTypes = {
+Switch.propTypes = {
   /**
    * A Jss Object used to override or extend the styles applied to the Switch Component.
    */
@@ -274,11 +220,7 @@
   displayIconChecked: PropTypes.bool
 };
 
-<<<<<<< HEAD
-HvSwitch.defaultProps = {
-=======
 Switch.defaultProps = {
->>>>>>> 87060b59
   checked: true,
   disabled: false,
   onChange: () => {},
@@ -292,4 +234,4 @@
   displayIconChecked: false
 };
 
-export default HvSwitch;+export default Switch;