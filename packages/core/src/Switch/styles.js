--- conflicted
+++ resolved
@@ -11,23 +11,16 @@
   root: {
     display: "inline-flex"
   },
-<<<<<<< HEAD
   switch: {
     padding: 0,
     width: switchWidth,
-    height: `${theme.hv.spacing.sm}px`,
+    height: 22,
     cursor: "pointer"
-=======
-  switchRoot: {
-    width: 52,
-    height: 22,
->>>>>>> 0dec388a
   },
 
   switchBase: {
-<<<<<<< HEAD
     width: switchWidth,
-    height: `${theme.hv.spacing.sm}px`,
+    height: 22,
     padding: 0,
     // increase CSS specificity
     "&:hover": {
@@ -36,17 +29,6 @@
     "&$checked": {
       transform: "translateX(32px)",
       "& + $track": {
-=======
-    width: 52,
-    height: 22,
-    "&$checked": {
-      "& input": {
-        width: 52,
-        left: -32,
-        height: 22
-      },
-      "& + $bar": {
->>>>>>> 0dec388a
         opacity: 1
       },
       "&:hover": {
@@ -55,7 +37,6 @@
     }
   },
 
-<<<<<<< HEAD
   track: {
     borderRadius: 16,
     border: `solid 1px ${theme.hv.palette.accent.acce1}`,
@@ -70,63 +51,18 @@
   },
 
   checked: {},
-=======
-  bar: {
-    borderRadius: 15,
-    width: 52,
-    height: `${theme.hv.spacing.sm}px`,
-    left: 17,
-    top: 8,
-    border: `solid 1px ${theme.hv.palette.accent.acce1}`,
-    backgroundColor: theme.hv.palette.atmosphere.atmo2,
-    opacity: 1
-  },
-
-  icon: {
-    width: 14,
-    height: 14,
-    border: `solid 1px ${theme.hv.palette.accent.acce1}`,
-    backgroundColor: theme.hv.palette.atmosphere.atmo2,
-    marginLeft: -32,
-    marginTop: 0
-  },
-
-  checked: {
-    transform: "translateX(32px)",
-    width: `${theme.hv.spacing.sm}px`,
-    height: `${theme.hv.spacing.sm}px`,
-    top: 1
-  },
-
-  iconChecked: {
-    backgroundColor: theme.hv.palette.atmosphere.atmo1,
-    border: `solid 1px transparent`,
-    marginLeft: "unset",
-    position: "absolute",
-    right: 3,
-    top: 3
-  },
->>>>>>> 0dec388a
 
   disabled: {
     color: theme.hv.palette.atmosphere.atmo4,
     borderColor: theme.hv.palette.atmosphere.atmo6,
     cursor: "no-drop",
-<<<<<<< HEAD
     "& + $track": {
-=======
-    "& + $bar": {
->>>>>>> 0dec388a
       backgroundColor: `${theme.hv.palette.atmosphere.atmo4} !important`,
       border: `solid 1px ${theme.hv.palette.atmosphere.atmo6}`,
       opacity: 1,
       cursor: "no-drop"
     },
-<<<<<<< HEAD
     "& $thumb": {
-=======
-    "& $icon": {
->>>>>>> 0dec388a
       backgroundColor: `${theme.hv.palette.atmosphere.atmo4}`,
       border: `solid 1px ${theme.hv.palette.atmosphere.atmo6}`
     }
@@ -137,7 +73,6 @@
     height: `${theme.hv.spacing.sm}px`,
     cursor: "no-drop"
   },
-<<<<<<< HEAD
 
   labelDeselected: {
     ...theme.hv.typography.normalText,
@@ -151,37 +86,6 @@
 
   leftLabel: {
     paddingRight: `${theme.hv.spacing.xs}px`
-=======
-
-  labelDeselected: {
-    ...theme.hv.typography.normalText,
-    height: `${theme.hv.spacing.sm}px`,
-    cursor: "pointer",
-  },
-  labelSelected: {
-    height: `${theme.hv.spacing.sm}px`,
-    cursor: "default"
-  },
-
-  labelLeftPositioning: {
-    paddingRight: `${theme.hv.spacing.xs}px`
-  },
-
-  labelRightPositioning: {
-    paddingLeft: `${theme.hv.spacing.xs}px`
-  },
-
-  uncheckedHoverClass: {
-    border: `1px solid ${theme.hv.palette.accent.acce1}`,
-  },
-
-  uncheckedIconHoverClass: {
-    border: `1px solid ${theme.hv.palette.accent.acce1}`
-  },
-
-  checkedHoverClass: {
-    opacity: 1
->>>>>>> 0dec388a
   },
 
   rightLabel: {
@@ -189,28 +93,10 @@
   },
 
   checkedIcon: {
-<<<<<<< HEAD
     ...thumbPosition,
     backgroundColor: theme.hv.palette.atmosphere.atmo1,
     border: "none",
     borderRadius: "50%"
-=======
-    clipPath: "circle(8px)",
-    WebkitClipPath: "circle(8px)",
-    marginLeft: 0,
-    width: 14,
-    height: 14,
-    background: `${theme.hv.palette.atmosphere.atmo1}`,
-    border: "none",
-    borderRadius: "50%",
-    "& div": {
-      position: "relative",
-      top: 0,
-      left: 0,
-      height: 14,
-      width: 14
-    }
->>>>>>> 0dec388a
   }
 });
 
