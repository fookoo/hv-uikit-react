--- conflicted
+++ resolved
@@ -25,7 +25,6 @@
 
 const styles = theme => ({
   root: {
-<<<<<<< HEAD
     display: "inline-flex"
   },
   switch: {
@@ -33,13 +32,6 @@
     width: switchWidth,
     height: `${theme.hv.spacing.sm}px`,
     cursor: "pointer"
-=======
-    display: "flex",
-    cursor: "pointer"
-  },
-  switchRoot: {
-    width: 52,
->>>>>>> 87060b59
   },
   switchBase: {
     width: switchWidth,
