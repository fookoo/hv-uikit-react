{
  "name": "@hv/uikit-react-icons",
  "version": "2.3.3",
  "description": "A collection of icons for use with Hitachi Vantara's React Components.",
  "homepage": "https://github.com/pentaho/hv-uikit-react",
  "license": "Apache-2.0",
  "author": {
    "name": "Hitachi Vantara UI Kit Team"
  },
  "main": "dist/index.js",
  "module": "dist/index.es.js",
  "typings": "dist/index.d.ts",
  "repository": {
    "type": "git",
    "url": "https://github.com/pentaho/hv-uikit-react.git"
  },
  "scripts": {
    "build": "npm-run-all clean svg-optimize convert:* build:* copy:*",
    "svg-optimize": "npx svgo --config=./svgo-config.yml -r -f assets assets",
    "convert:icons": "node ./src/svgToReact.js dir --input assets/ --output bin --force",
    "convert:pictograms": "node ./src/svgToReact.js dir --input assets/pictograms --output bin/pictograms --force",
    "build:base": "npx cp src/IconBase.* bin/",
    "build:base_pictogram": "npx cp src/IconBase.* bin/pictograms",
    "build:babel": "npx babel bin -d dist --source-maps --copy-files",
    "copy:icons": "npx cp -f bin/index.js dist/index.es.js",
    "copy:pictograms": "npx cp -f bin/pictograms/index.js dist/pictograms/index.es.js",
    "clean": "npx del-cli dist bin",
    "prepare": "npm run build",
    "link": "npm link",
    "license-check": "node ../../scripts/license-check.cjs ../../config/license-check.json",
    "lint:prettier": "npx prettier --config ../../prettier.config.js --check \"src/**/*.js\"",
    "ts-check": "npx tsc -p tsconfig.json"
  },
  "peerDependencies": {
<<<<<<< HEAD
    "@material-ui/core": "^4.11.0",
=======
    "@material-ui/core": "~4.8.0",
>>>>>>> b8a511d1
    "core-js": "^3.6.5",
    "react": "^16.13.1",
    "react-dom": "^16.13.1"
  },
  "dependencies": {
    "@hv/uikit-common-themes": "^2.0.6",
    "clsx": "^1.1.1",
    "prop-types": "^15.7.2"
  },
  "devDependencies": {
    "@babel/cli": "^7.11.6",
    "@babel/core": "^7.11.6",
    "@babel/plugin-proposal-class-properties": "^7.10.4",
    "@babel/plugin-transform-regenerator": "^7.10.4",
    "@babel/plugin-transform-runtime": "^7.11.5",
    "@babel/preset-env": "^7.11.5",
    "@babel/preset-react": "^7.10.4",
    "@babel/runtime": "^7.11.2",
    "babel-eslint": "^10.1.0",
    "babel-loader": "^8.1.0",
    "babel-plugin-module-resolver": "^4.0.0",
    "cash-cp": "^0.2.0",
    "del-cli": "^3.0.1",
    "htmltojsx": "^0.3.0",
    "jsdom-no-contextify": "^3.1.0",
    "npm-run-all": "^4.1.5",
    "recursive-readdir": "^2.2.2",
    "svgo": "^1.3.2",
    "yargs": "^16.0.3"
  },
  "files": [
    "dist"
  ]
}<|MERGE_RESOLUTION|>--- conflicted
+++ resolved
@@ -32,11 +32,7 @@
     "ts-check": "npx tsc -p tsconfig.json"
   },
   "peerDependencies": {
-<<<<<<< HEAD
     "@material-ui/core": "^4.11.0",
-=======
-    "@material-ui/core": "~4.8.0",
->>>>>>> b8a511d1
     "core-js": "^3.6.5",
     "react": "^16.13.1",
     "react-dom": "^16.13.1"
