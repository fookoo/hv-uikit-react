--- conflicted
+++ resolved
@@ -1,12 +1,7 @@
 {
   "name": "@hv/uikit-react-icons",
-<<<<<<< HEAD
-  "version": "2.3.1",
-  "description": "A collection of icons for use with Hitachi Vantara React Components.",
-=======
   "version": "2.3.2",
   "description": "A collection of icons for use with Hitachi Vantara's React Components.",
->>>>>>> 32dfb21e
   "homepage": "https://github.com/pentaho/hv-uikit-react",
   "license": "Apache-2.0",
   "author": {
