--- conflicted
+++ resolved
@@ -1,10 +1,6 @@
 {
   "name": "@hitachivantara/uikit-styles",
-<<<<<<< HEAD
-  "version": "5.0.0-next.0",
-=======
   "version": "5.0.0-next.1",
->>>>>>> f492f4f0
   "description": "UI Kit styling solution for the Next Design System.",
   "homepage": "https://github.com/lumada-design/hv-uikit-react",
   "author": "Hitachi Vantara UI Kit Team",
