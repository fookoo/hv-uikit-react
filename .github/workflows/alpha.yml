--- conflicted
+++ resolved
@@ -170,7 +170,7 @@
         if: always()
         run: |
           rm -rf ${{ github.workspace }}/gh-docs
-  
+
       - name: Update Deployment Status
         uses: bobheadxi/deployments@master
         if: always()
@@ -340,11 +340,7 @@
 
   Notify-End:
     name: Notify End
-<<<<<<< HEAD
-    needs: [Static-Checks, Build-Documentation, Github-Deployment, A11Y-Tests, Robot]
-=======
-    needs: [Static-Checks, Build-Documentation, Github-Deployment, Robot, Robot-Windows]
->>>>>>> b22a2973
+    needs: [Static-Checks, Build-Documentation, Github-Deployment, A11Y-Tests, Robot, Robot-Windows]
     if: always()
     runs-on: [self-hosted, Linux]
 
