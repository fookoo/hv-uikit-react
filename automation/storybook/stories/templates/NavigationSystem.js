import React from "react";
import { storiesOf } from "@storybook/react";
import Home from "../../../../packages/doc/samples/templates/home/pages/home";

// sample scenarios
const samples = {
  NavigationSystem: <Home />
};

Object.keys(samples).forEach(key =>
<<<<<<< HEAD
  storiesOf("template.NavigationSystem", module).add(key, () => (
    <>{samples[key]}</>
=======
  storiesOf("template.", module).addParameters({
    options: {
      isToolshown: false,
      noAddon: true
    }
  }).add(key, () => (
    <>
    {samples[key]}
    </>
>>>>>>> 02f807ea
  ))
);<|MERGE_RESOLUTION|>--- conflicted
+++ resolved
@@ -8,19 +8,12 @@
 };
 
 Object.keys(samples).forEach(key =>
-<<<<<<< HEAD
-  storiesOf("template.NavigationSystem", module).add(key, () => (
-    <>{samples[key]}</>
-=======
-  storiesOf("template.", module).addParameters({
-    options: {
-      isToolshown: false,
-      noAddon: true
-    }
-  }).add(key, () => (
-    <>
-    {samples[key]}
-    </>
->>>>>>> 02f807ea
-  ))
+  storiesOf("template.", module)
+    .addParameters({
+      options: {
+        isToolshown: false,
+        noAddon: true
+      }
+    })
+    .add(key, () => <>{samples[key]}</>)
 );