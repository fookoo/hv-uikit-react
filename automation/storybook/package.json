--- conflicted
+++ resolved
@@ -1,10 +1,6 @@
 {
   "name": "@hv/uikit-react-automation-storybook",
-<<<<<<< HEAD
-  "version": "1.12.1",
-=======
   "version": "2.0.0-next.2",
->>>>>>> 73c5ad7e
   "description": "Environment for developing UI components in React for the Hitachi Vantara's Design System.",
   "homepage": "https://github.com/pentaho/hv-uikit-react",
   "license": "Apache-2.0",
@@ -27,13 +23,7 @@
     "react-dom": "^16.8.6"
   },
   "dependencies": {
-<<<<<<< HEAD
-    "@hv/uikit-react-core": "^1.30.0",
-    "@hv/uikit-react-icons": "^1.11.0",
-    "@material-ui/core": "^3.9.3",
-=======
     "@hv/uikit-react-core": "^2.0.0-next.2",
->>>>>>> 73c5ad7e
     "@storybook/react": "^5.2.8",
     "classnames": "^2.2.6",
     "prop-types": "^15.7.2"
