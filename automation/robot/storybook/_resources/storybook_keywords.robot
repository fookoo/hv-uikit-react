--- conflicted
+++ resolved
@@ -1,197 +1,191 @@
-*** Settings ***
-Library      SeleniumLibrary
-Library      OperatingSystem
-Library      Collections
-Variables    storybook_variables.yaml
-
-*** Keywords ***
-apply storybook theme
-    [Arguments]        ${theme}=default
-    [Documentation]
-    ...                Change storybook as argument theme that can be "dawn" or "wicked"
-    ...                if the actual theme is as argument theme don't will do nothing
-    ...
-    ...                themes assumptions:
-    ...                - recognize as wicked theme when "change theme" button color is rgb(204, 204, 204)
-    ...    
-    ${button}                      Set Variable                       //button[.='Change theme']
-    ${color}                       get css property value             ${button}                        color
-    ${actual_theme}=               Set Variable If                    '204, 204, 204' in '${color}'    wicked     dawn
-    Return From Keyword If         '${actual_theme}' == '${theme}'
-    Click Button                   ${button}
-    Wait Until Keyword Succeeds    5    1s    verify css element property has different value    ${button}    color    ${color}
-
-compare images
-    [Arguments]    ${baseImage}    ${locator}    ${tagName}    ${tolerance}
-    [Documentation]
-    ...                Compare the baseline image with a captured image of element locator
-    ...                Arguments:
-    ...                - baseImage    (string)     path to base image       ex: (${dir}/default_ie.png)
-    ...                - locator      (string)     web locator o element
-    ...                - tagName      (string)     captured image name, it is suggested the format theme_state_locator_browser.png
-    ...                - tolerance    (decimal)    % value to tolerate      ex: (0.01 = 1%, max value 1 = 100%)
-    ...    
-    Create Directory              ${OUTPUTDIR}/results/${SUITE NAME}/${TEST NAME}
-    ${path}                       Set Variable                          ${SUITE NAME}/${TEST NAME}/${tagName}
-    Capture Element Screenshot    ${locator}                            actual/${path}
-    ${rc}                         ${output} =                           Run And Return Rc And Output                compare -metric NCC "${baseImage}" "${OUTPUTDIR}/actual/${path}" "${OUTPUTDIR}/results/${path}"
-    ${val}                        Evaluate                              round(${output},2) + float(${tolerance})
-    Run Keyword If                round(${val},2)<1                     fail                                        The images do not match
-    [Return]                      round(${output},2)
-
-element attribute value should contain
-    [Arguments]       ${locator}               ${attribute}    ${expected}
-    ${value}          Get Element Attribute    ${locator}      ${attribute}
-    Should Contain    ${value}                 ${expected}     ignore_case=True
-
-element attribute value should not contain
-    [Arguments]           ${locator}               ${attribute}    ${expected}
-    ${value}              Get Element Attribute    ${locator}      ${attribute}
-    Should Not Contain    ${value}                 ${expected}     ignore_case=True
-
-wait until element attribute value does not contain
-    [Arguments]    ${locator}    ${attribute}    ${expected}    ${retry_interval}
-    [Documentation]
-    ...    necessary for (and just for) ie synchronization
-    ...
-    Wait Until Keyword Succeeds    3    ${retry_interval}    element attribute value should not contain    ${locator}    ${attribute}    ${expected}
-
-get constanct css property value
-    [Arguments]        ${locator}    ${property}
-    [Documentation]
-    ...                equal of keyword "get css property value" but wait until 2 seconds to browser fade end
-    ...
-    ${previous}    get css property value    ${locator}    ${property}
-    FOR            ${index}                  IN RANGE                      10
-    \              Sleep                     200ms
-    \              ${last}                   get css property value        ${locator}        ${property}
-    \              Run Keyword If            '${previous}' == '${last}'    Return From Keyword    ${last}
-    \              Run Keyword If            '${previous}' == '${last}'    Exit For Loop
-    \              ${previous}               Set Variable                  ${last}
-    \              Run Keyword If            ${index} == 9                 fail              After 2 seconds The property are still changing
-    END
-
-get css property value
-    [Arguments]        ${locator}    ${property}
-    [Documentation]
-    ...                Attention! please check also get constanct css property value to avoid fade problems
-    ...
-    ...                This keyword retrieves the CSS property value of an element. The element
-    ...                is retrieved using the locator.
-    ...
-    ...                Arguments:
-    ...                - locator                          (string)    any Selenium Library supported locator xpath/css/id etc.
-    ...                - property_name                    (string)    the name of the css property for which the value is returned.
-    ...
-    ...                Returns                            (string)    returns the string value of the given css attribute or fails.
-    ...
-    ...                note: Same output can be get by javascript: "return window.getComputedStyle(document.getElementById("${locator}"), null).getPropertyValue("${attribute name}");
-    ...                IE11 webdriver have a bug that returns error running that javascript
-    ...    
-    ${css}=         Wait Until Keyword Succeeds    5         400ms                    Get WebElement       ${locator}
-    ${prop_val}=    Call Method                    ${css}    value_of_css_property    ${property}
-    [Return]        ${prop_val}
-
-open storybook
-    [Arguments]        ${url}=${STORYBOOK_URL}    ${browser}=${BROWSER}
-    [Documentation]
-    ...                Open the choosen browser on the storybook url provided with options: \n
-    ...                 - *window-size=1920,1080;  start-maximized;  headless*
-    ...                Arguments:
-    ...                - url         (string)    url address of storybook (by default is assuming variable ${STORYBOOK_URL})
-    ...                - browser     (string)    the desired browser ( by defautl is assuming variable ${BROWSER} )
-    ...
-<<<<<<< HEAD
-    Open Browser               ${url}    ${browser}
-    Maximize Browser Window
-
-verify element background-color change on mouse over
-    [Arguments]    ${locator}
-    Mouse Over    css:body
-    ${value}                       get constanct css property value    ${locator}    background-color
-    mouse over                     ${locator}
-    Wait Until Keyword Succeeds    5                                   500ms         verify css element property has different value    ${locator}    background-color    ${value}
-
-=======
-    Open Browser    ${url}    ${browser}    options=add_argument("--window-size=1920,1080"); add_argument("--start-maximized"); add_argument("--headless")
-    
->>>>>>> 1ba499ab
-verify css element properties
-    [Arguments]        ${locator}    ${css}
-    [Documentation]
-    ...                Compare all css properties of a dictionary against a web element
-    ...
-    ...                Arguments:
-    ...                - locator     (string)        any Selenium Library supported locator xpath/css/id etc.
-    ...                - css         (dictionary)    dictionary with css property and value
-    ...
-    ...                Returns       (string)        returns Fail if CSS property is different
-    ...
-    ${keys}                         Get Dictionary Keys    ${css}
-    &{dict}=                        Create Dictionary
-    FOR                             ${i}                   IN                        @{keys}
-    \                               ${value}=              get css property value    ${locator}       ${i}
-    \                               Set To Dictionary      ${dict}                   ${i}=${value}
-    Dictionaries Should Be Equal    ${css}                 ${dict}                   error message: the CSS Properties ${dict} don't match as expected ${css}
-
-verify css element property value
-    [Arguments]    ${locator}    ${property}    ${value}
-    ${current_value}    get constanct css property value    ${locator}    ${property}
-    Should Be Equal     ${current_value}                    ${value}      error message: the css element property don't have the correct value
-
-verify css element property has different value
-    [Arguments]    ${locator}    ${property}    ${value}
-    ${current_value}       get constanct css property value    ${locator}    ${property}
-    Should Not Be Equal    ${current_value}                    ${value}      error message: the css element property should have different value of "${value}"
-
-verify element count
-    [Arguments]    ${locator}    ${counts}
-    [Documentation]    
-    ...   | Arguments: | Description | Default Value |
-    ...   | locator | supported selenium Library locators |
-    ...   | counts | (integer) of expected counts |
-    ...          
-    ${got_counts}      Get Element Count     ${locator}
-    ${counts}          Convert To Integer    ${counts}
-    Should Be Equal    ${got_counts}         ${counts}
-
-verify element is not focused
-    [Arguments]        ${locator}
-    ${value}           Run Keyword And Return Status    Element Should Be Focused    ${locator}
-    Should Be Equal    ${value}                         ${False}                     error message: The element is focused
-
-verify element property has different value
-    [Arguments]    ${locator}    ${property}    ${value}
-    ${current_value}       Get Element Attribute    ${locator}    ${property}
-    Should Not Be Equal    ${current_value}         ${value}      error message: the element property shouln't have same value
-
-verify list items
-    [Arguments]    ${locator}    ${items}
-    ${list_items}      Get List Items    ${locator}
-    Should Be Equal    ${list_items}     ${items}
-
-clean input
-    [Arguments]       ${locator}
-    Run Keyword If    '${BROWSER.lower()}'=='ie'    Press Keys    ${locator}    CTRL+A+DELETE    #IE11 vs chrome keyboards case incompatible
-    ...               ELSE                          Press Keys    ${locator}    CTRL+a+DELETE
-
-force input
-    [Arguments]        ${locator}    ${string}
-    [Documentation]
-    ...                Cleans the input locator and sets with the string value.
-    ...
-    Clean input        ${locator}
-    Input Text         ${locator}    ${string}
-
-set focus and press keys
-    [Arguments]    ${locator}    ${keys}
-    [Documentation]    
-    ...   work around for react consider as a human action, otherwise using 'press keys' directly will be reverted by react  
-    ...    
-    Set Focus To Element    ${locator}
-    Press Keys              none          ${keys}
-
-wait until element attribute value contain
-    [Arguments]    ${locator}    ${attribute}    ${expected}
-    [Documentation]    retry 3 times every second until keyword succeed    
-    Wait Until Keyword Succeeds    3    1s    element attribute value should contain    ${locator}    ${attribute}    ${expected} 
+*** Settings ***
+Library      SeleniumLibrary
+Library      OperatingSystem
+Library      Collections
+Variables    storybook_variables.yaml
+
+*** Keywords ***
+apply storybook theme
+    [Arguments]        ${theme}=default
+    [Documentation]
+    ...                Change storybook as argument theme that can be "dawn" or "wicked"
+    ...                if the actual theme is as argument theme don't will do nothing
+    ...
+    ...                themes assumptions:
+    ...                - recognize as wicked theme when "change theme" button color is rgb(204, 204, 204)
+    ...    
+    ${button}                      Set Variable                       //button[.='Change theme']
+    ${color}                       get css property value             ${button}                        color
+    ${actual_theme}=               Set Variable If                    '204, 204, 204' in '${color}'    wicked     dawn
+    Return From Keyword If         '${actual_theme}' == '${theme}'
+    Click Button                   ${button}
+    Wait Until Keyword Succeeds    5    1s    verify css element property has different value    ${button}    color    ${color}
+
+compare images
+    [Arguments]    ${baseImage}    ${locator}    ${tagName}    ${tolerance}
+    [Documentation]
+    ...                Compare the baseline image with a captured image of element locator
+    ...                Arguments:
+    ...                - baseImage    (string)     path to base image       ex: (${dir}/default_ie.png)
+    ...                - locator      (string)     web locator o element
+    ...                - tagName      (string)     captured image name, it is suggested the format theme_state_locator_browser.png
+    ...                - tolerance    (decimal)    % value to tolerate      ex: (0.01 = 1%, max value 1 = 100%)
+    ...    
+    Create Directory              ${OUTPUTDIR}/results/${SUITE NAME}/${TEST NAME}
+    ${path}                       Set Variable                          ${SUITE NAME}/${TEST NAME}/${tagName}
+    Capture Element Screenshot    ${locator}                            actual/${path}
+    ${rc}                         ${output} =                           Run And Return Rc And Output                compare -metric NCC "${baseImage}" "${OUTPUTDIR}/actual/${path}" "${OUTPUTDIR}/results/${path}"
+    ${val}                        Evaluate                              round(${output},2) + float(${tolerance})
+    Run Keyword If                round(${val},2)<1                     fail                                        The images do not match
+    [Return]                      round(${output},2)
+
+element attribute value should contain
+    [Arguments]       ${locator}               ${attribute}    ${expected}
+    ${value}          Get Element Attribute    ${locator}      ${attribute}
+    Should Contain    ${value}                 ${expected}     ignore_case=True
+
+element attribute value should not contain
+    [Arguments]           ${locator}               ${attribute}    ${expected}
+    ${value}              Get Element Attribute    ${locator}      ${attribute}
+    Should Not Contain    ${value}                 ${expected}     ignore_case=True
+
+wait until element attribute value does not contain
+    [Arguments]    ${locator}    ${attribute}    ${expected}    ${retry_interval}
+    [Documentation]
+    ...    necessary for (and just for) ie synchronization
+    ...
+    Wait Until Keyword Succeeds    3    ${retry_interval}    element attribute value should not contain    ${locator}    ${attribute}    ${expected}
+
+get constanct css property value
+    [Arguments]        ${locator}    ${property}
+    [Documentation]
+    ...                equal of keyword "get css property value" but wait until 2 seconds to browser fade end
+    ...
+    ${previous}    get css property value    ${locator}    ${property}
+    FOR            ${index}                  IN RANGE                      10
+    \              Sleep                     200ms
+    \              ${last}                   get css property value        ${locator}        ${property}
+    \              Run Keyword If            '${previous}' == '${last}'    Return From Keyword    ${last}
+    \              Run Keyword If            '${previous}' == '${last}'    Exit For Loop
+    \              ${previous}               Set Variable                  ${last}
+    \              Run Keyword If            ${index} == 9                 fail              After 2 seconds The property are still changing
+    END
+
+get css property value
+    [Arguments]        ${locator}    ${property}
+    [Documentation]
+    ...                Attention! please check also get constanct css property value to avoid fade problems
+    ...
+    ...                This keyword retrieves the CSS property value of an element. The element
+    ...                is retrieved using the locator.
+    ...
+    ...                Arguments:
+    ...                - locator                          (string)    any Selenium Library supported locator xpath/css/id etc.
+    ...                - property_name                    (string)    the name of the css property for which the value is returned.
+    ...
+    ...                Returns                            (string)    returns the string value of the given css attribute or fails.
+    ...
+    ...                note: Same output can be get by javascript: "return window.getComputedStyle(document.getElementById("${locator}"), null).getPropertyValue("${attribute name}");
+    ...                IE11 webdriver have a bug that returns error running that javascript
+    ...    
+    ${css}=         Wait Until Keyword Succeeds    5         400ms                    Get WebElement       ${locator}
+    ${prop_val}=    Call Method                    ${css}    value_of_css_property    ${property}
+    [Return]        ${prop_val}
+
+open storybook
+    [Arguments]        ${url}=${STORYBOOK_URL}    ${browser}=${BROWSER}
+    [Documentation]
+    ...                Open the choosen browser on the storybook url provided with options: \n
+    ...                 - *window-size=1920,1080;  start-maximized;  headless*
+    ...                Arguments:
+    ...                - url         (string)    url address of storybook (by default is assuming variable ${STORYBOOK_URL})
+    ...                - browser     (string)    the desired browser ( by defautl is assuming variable ${BROWSER} )
+    ...
+    Open Browser    ${url}    ${browser}    options=add_argument("--window-size=1920,1080"); add_argument("--start-maximized"); add_argument("--headless")
+
+verify element background-color change on mouse over
+    [Arguments]    ${locator}
+    Mouse Over    css:body
+    ${value}                       get constanct css property value    ${locator}    background-color
+    mouse over                     ${locator}
+    Wait Until Keyword Succeeds    5                                   500ms         verify css element property has different value    ${locator}    background-color    ${value}
+   
+verify css element properties
+    [Arguments]        ${locator}    ${css}
+    [Documentation]
+    ...                Compare all css properties of a dictionary against a web element
+    ...
+    ...                Arguments:
+    ...                - locator     (string)        any Selenium Library supported locator xpath/css/id etc.
+    ...                - css         (dictionary)    dictionary with css property and value
+    ...
+    ...                Returns       (string)        returns Fail if CSS property is different
+    ...
+    ${keys}                         Get Dictionary Keys    ${css}
+    &{dict}=                        Create Dictionary
+    FOR                             ${i}                   IN                        @{keys}
+    \                               ${value}=              get css property value    ${locator}       ${i}
+    \                               Set To Dictionary      ${dict}                   ${i}=${value}
+    Dictionaries Should Be Equal    ${css}                 ${dict}                   error message: the CSS Properties ${dict} don't match as expected ${css}
+
+verify css element property value
+    [Arguments]    ${locator}    ${property}    ${value}
+    ${current_value}    get constanct css property value    ${locator}    ${property}
+    Should Be Equal     ${current_value}                    ${value}      error message: the css element property don't have the correct value
+
+verify css element property has different value
+    [Arguments]    ${locator}    ${property}    ${value}
+    ${current_value}       get constanct css property value    ${locator}    ${property}
+    Should Not Be Equal    ${current_value}                    ${value}      error message: the css element property should have different value of "${value}"
+
+verify element count
+    [Arguments]    ${locator}    ${counts}
+    [Documentation]    
+    ...   | Arguments: | Description | Default Value |
+    ...   | locator | supported selenium Library locators |
+    ...   | counts | (integer) of expected counts |
+    ...          
+    ${got_counts}      Get Element Count     ${locator}
+    ${counts}          Convert To Integer    ${counts}
+    Should Be Equal    ${got_counts}         ${counts}
+
+verify element is not focused
+    [Arguments]        ${locator}
+    ${value}           Run Keyword And Return Status    Element Should Be Focused    ${locator}
+    Should Be Equal    ${value}                         ${False}                     error message: The element is focused
+
+verify element property has different value
+    [Arguments]    ${locator}    ${property}    ${value}
+    ${current_value}       Get Element Attribute    ${locator}    ${property}
+    Should Not Be Equal    ${current_value}         ${value}      error message: the element property shouln't have same value
+
+verify list items
+    [Arguments]    ${locator}    ${items}
+    ${list_items}      Get List Items    ${locator}
+    Should Be Equal    ${list_items}     ${items}
+
+clean input
+    [Arguments]       ${locator}
+    Run Keyword If    '${BROWSER.lower()}'=='ie'    Press Keys    ${locator}    CTRL+A+DELETE    #IE11 vs chrome keyboards case incompatible
+    ...               ELSE                          Press Keys    ${locator}    CTRL+a+DELETE
+
+force input
+    [Arguments]        ${locator}    ${string}
+    [Documentation]
+    ...                Cleans the input locator and sets with the string value.
+    ...
+    Clean input        ${locator}
+    Input Text         ${locator}    ${string}
+
+set focus and press keys
+    [Arguments]    ${locator}    ${keys}
+    [Documentation]    
+    ...   work around for react consider as a human action, otherwise using 'press keys' directly will be reverted by react  
+    ...    
+    Set Focus To Element    ${locator}
+    Press Keys              none          ${keys}
+
+wait until element attribute value contain
+    [Arguments]    ${locator}    ${attribute}    ${expected}
+    [Documentation]    retry 3 times every second until keyword succeed    
+    Wait Until Keyword Succeeds    3    1s    element attribute value should contain    ${locator}    ${attribute}    ${expected} 