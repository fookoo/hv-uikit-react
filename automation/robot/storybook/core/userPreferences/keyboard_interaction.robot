*** Setting ***
Resource       ../_keywords.resource
Suite Setup    Run Keywords
<<<<<<< HEAD
...            Go To    ${patterns}user-preferences--two-buttons
=======
...            Go To    ${tests}user-preferences--two-buttons
>>>>>>> 8607ae8c
...            AND               Wait Until Element Is Visible    ${userPreferences}
Force Tags     keyboard    bug-infrastructure-ie


*** Test Cases ***
focus first item when is loaded
    Element Should Be Focused    ${action1}

move focus to next list item when TAB is pressed
    Press Keys                   ${action1}    TAB
    Element Should Be Focused    ${option1}
    Press Keys                   ${option2}    TAB
    Element Should Be Focused    ${option3}

move focus to previous list item when SHIFT TAB is pressed
    Press Keys                   ${option3}    SHIFT+TAB
    Element Should Be Focused    ${option2}
    Press Keys                   ${option2}    SHIFT+TAB
    Element Should Be Focused    ${option1}

move focus to next page element when TAB is pressed on last list item
    Press Keys                   ${option4}     TAB
    Element Should Be Focused    ${buttonBottom}

move focus to previous page element when SHIFT TAB is pressed on last list item
    Click Element                ${option1}
    Press Keys                   NONE    SHIFT+TAB    SHIFT+TAB
    Element Should Be Focused    ${buttonTop}


*** Variables ***
${action1}            id:action1
${option1}            id:option1
${option2}            id:option2
${option3}            id:option3
${option4}            id:option4
${userPreferences}    id:user-preferences
${buttonBottom}       id:buttonBottom
${buttonTop}          id:buttonTop<|MERGE_RESOLUTION|>--- conflicted
+++ resolved
@@ -1,11 +1,7 @@
 *** Setting ***
 Resource       ../_keywords.resource
 Suite Setup    Run Keywords
-<<<<<<< HEAD
-...            Go To    ${patterns}user-preferences--two-buttons
-=======
 ...            Go To    ${tests}user-preferences--two-buttons
->>>>>>> 8607ae8c
 ...            AND               Wait Until Element Is Visible    ${userPreferences}
 Force Tags     keyboard    bug-infrastructure-ie
 
