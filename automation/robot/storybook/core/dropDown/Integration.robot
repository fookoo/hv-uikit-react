--- conflicted
+++ resolved
@@ -1,22 +1,15 @@
-*** Setting ***
-Resource      _resources.resource
-Force Tags    v3
-
-
-*** Test Cases ***
-move focus between dropdown's
-<<<<<<< HEAD
-    [Tags]    issue-ie    issue-chrome
-    [Documentation]    verify focus behavior when user interact with multiple dropdown's
-    ...                https://insightgroup.atlassian.net/browse/HVUIKIT-5533
-    Go To                               ${patterns}dropdown--different-size-and-placements
-=======
-    Go To                               ${components}dropdown--different-size-and-placements
->>>>>>> e10f55bc
-    Wait Until Element Is Enabled       dropdown1
-    Click Element                       dropdown1
-    Wait Until Element Is Visible       dropdown1-values-actions
-    Click Element                       dropdown2
-    Wait Until Element Is Visible       dropdown2-values-actions
-    Element Should Not Be Visible       dropdown1-values-actions
-    Element Should Be Focused           ${searchInput}
+*** Setting ***
+Resource      _resources.resource
+Force Tags    v3
+
+
+*** Test Cases ***
+move focus between dropdown's
+    Go To                               ${components}dropdown--different-size-and-placements
+    Wait Until Element Is Enabled       dropdown1
+    Click Element                       dropdown1
+    Wait Until Element Is Visible       dropdown1-values-actions
+    Click Element                       dropdown2
+    Wait Until Element Is Visible       dropdown2-values-actions
+    Element Should Not Be Visible       dropdown1-values-actions
+    Element Should Be Focused           ${searchInput}