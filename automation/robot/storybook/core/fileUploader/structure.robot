*** Setting ***
Resource      ../_keywords.resource
Test Setup    Run Keywords
<<<<<<< HEAD
...           Go To    ${patterns}file-uploader--automation-sample
=======
...           Go To    ${tests}file-uploader--automation-sample
>>>>>>> 8607ae8c
...           AND    Wait Until Element Is Enabled    ${button_removeFile}
Force Tags    v3

*** Variables ***
${dropZone-inputArea}    css:input[type=file]
${button_removeFile}     css:button[aria-label='Remove File']

*** Test Cases ***
remove files one by one
    Click Element                       ${button_removeFile}
    Wait Until Page Does Not Contain    file 1.png
    Page Should Contain Element         ${button_removeFile}    limit=3
    Click Element                       ${button_removeFile}
    Click Element                       ${button_removeFile}
    Click Element                       ${button_removeFile}
    Page Should Not Contain Element     ${button_removeFile}

dropZone is clickable
    Choose File    ${dropZone-inputArea}    ${SUITE_SOURCE}

label when file exceeds the maximum size
    [Setup]    NONE
    Page Should Contain    The file exceeds the maximum upload size

label when file type not allowed
    [Setup]    NONE
    Page Should Contain    File type not allowed for upload<|MERGE_RESOLUTION|>--- conflicted
+++ resolved
@@ -1,11 +1,7 @@
 *** Setting ***
 Resource      ../_keywords.resource
 Test Setup    Run Keywords
-<<<<<<< HEAD
-...           Go To    ${patterns}file-uploader--automation-sample
-=======
 ...           Go To    ${tests}file-uploader--automation-sample
->>>>>>> 8607ae8c
 ...           AND    Wait Until Element Is Enabled    ${button_removeFile}
 Force Tags    v3
 
