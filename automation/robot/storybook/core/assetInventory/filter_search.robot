*** Setting ***
Library           SeleniumLibrary
Resource          _keywords.resource
Suite Setup       open storybook
Suite Teardown    Close Browser
Test Setup        Run Keywords
...               Go To    ${iframeConfigurations}
...               AND      Wait Until Element Is Visible    hv-assetinventory    10s
Test Template     validate search
Force Tags        smoke


*** Test Cases ***
filter just specific card when search for Event Title    ${cards}    1    7 trac    7 Track severe 8
filter just specific card when search for Event fix      ${cards}    5    fix n     fix now
filter just specific card when search for Probability    ${cards}    1    97        7 Track severe 8
<<<<<<< HEAD
hide cards and pagination when search does not return data
=======

List view filter when search for Event Title
    [Documentation]    traceability: issue 1522 
    [Template]    NONE
    Click Element    ${listViewButton}
    validate search    ${rows}    1    7 trac    Track 7 severe breakdown

search does not return data
>>>>>>> 5ccfc923
    [Template]    NONE
    Press Keys                           ${searchBox}      João
    Wait Until Element Is Not Visible    ${cards}    4s
    Wait Until Element Is Not Visible    ${pageNavigator}    4s

show all results when user delete search text
    [Template]    NONE
    Select From List By Value      ${pageSize}     10
    Press Keys                     ${searchBox}    97
    Page Should Contain Element    ${cards}        limit=1
    Press Keys                     ${searchBox}    BACKSPACE    BACKSPACE
    Page Should Contain Element    ${cards}        limit=10

remove search when user click button clear the text
    [Template]    NONE
    Select From List By Value      ${pageSize}     10
    Press Keys                     ${searchBox}    97
    Page Should Contain Element    ${cards}        limit=1
    Click Button                   ${clearText}
    Page Should Contain Element    ${cards}        limit=10


*** Keywords ***
validate search
    [Arguments]    ${items}    ${numItems}    ${search}    ${Assertion}
    Select From List By Value      ${pageSize}     10
    Press Keys                     ${searchBox}    ${search}
    Wait Until Page Contains       ${Assertion}    5s
    Page Should Contain Element    ${items}        limit=${numItems}<|MERGE_RESOLUTION|>--- conflicted
+++ resolved
@@ -14,18 +14,14 @@
 filter just specific card when search for Event Title    ${cards}    1    7 trac    7 Track severe 8
 filter just specific card when search for Event fix      ${cards}    5    fix n     fix now
 filter just specific card when search for Probability    ${cards}    1    97        7 Track severe 8
-<<<<<<< HEAD
-hide cards and pagination when search does not return data
-=======
 
-List view filter when search for Event Title
+list view filter rows when search for Event Title
     [Documentation]    traceability: issue 1522 
     [Template]    NONE
     Click Element    ${listViewButton}
     validate search    ${rows}    1    7 trac    Track 7 severe breakdown
-
-search does not return data
->>>>>>> 5ccfc923
+    
+hide cards and pagination when search does not return data
     [Template]    NONE
     Press Keys                           ${searchBox}      João
     Wait Until Element Is Not Visible    ${cards}    4s
