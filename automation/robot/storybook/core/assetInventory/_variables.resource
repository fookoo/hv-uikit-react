*** Variables ***
${card1}              css:#id_0-grid>div
${card2}              css:#id_1-grid>div
${card3}              css:#id_2-grid>div
${card4}              css:#id_3-grid>div
${card6}              css:#id_5-grid>div
${cards}              css:#cardView>div
${cardViewButton}     css:#card-button
${checkBox1}          xpath:(//input[@type='checkbox'])[1]
${checkBox2}          xpath:(//input[@type='checkbox'])[2]
${checkBox3}          xpath:(//input[@type='checkbox'])[3]
${checkBox4}          xpath:(//input[@type='checkbox'])[4]
${clearText}          css:button[aria-label='clear button']
${dropdownHeader}     css:#hv-assetinventory-sort-dropdown
${firstCardHeader}    xpath:(//span[contains(@class,'title')])[1]
${firstCheckbox}      css:input[value='id_0']
${listViewButton}     css:#list-button
${pageCurrent}        css:#hv-assetinventory-pagination-currentPage-input
${pageLast}           css:#hv-assetinventory-pagination-lastPage-button
${pageNavigator}      css:div[class=HvPagination-pageNavigator]
<<<<<<< HEAD
${pageNext}           css:#hv-assetinventory-pagination-nextPage-button
${pagePrevious}       css:#hv-assetinventory-pagination-previousPage-button
${pageSize}           css:#hv-assetinventory-pagination-pageSize
${pageTotal}          css:#hv-assetinventory-pagination-totalPages
=======
${pageNext}           id:hv-assetinventory-pagination-nextPage-button
${pagePrevious}       id:hv-assetinventory-pagination-previousPage-button
${pageSize}           css:select
${pageTotal}          id:hv-assetinventory-pagination-totalPages
>>>>>>> 12be7899
${row1}               css:#listView ul>li:nth-child(1)
${row2}               css:#listView ul>li:nth-child(2)
${row3}               css:#listView ul>li:nth-child(3)
${row4}               css:#listView ul>li:nth-child(4)
${row5}               css:#listView ul>li:nth-child(5)
${row6}               css:#listView ul>li:nth-child(6)
${rows}               css:#listView ul>li
${searchBox}          css:input[type=text]
${secondCheckbox}     css:input[value='id_1']
${sortTitleDesc}      css:#hv-assetinventory-sort-values-list-item-1
<|MERGE_RESOLUTION|>--- conflicted
+++ resolved
@@ -1,41 +1,34 @@
-*** Variables ***
-${card1}              css:#id_0-grid>div
-${card2}              css:#id_1-grid>div
-${card3}              css:#id_2-grid>div
-${card4}              css:#id_3-grid>div
-${card6}              css:#id_5-grid>div
-${cards}              css:#cardView>div
-${cardViewButton}     css:#card-button
-${checkBox1}          xpath:(//input[@type='checkbox'])[1]
-${checkBox2}          xpath:(//input[@type='checkbox'])[2]
-${checkBox3}          xpath:(//input[@type='checkbox'])[3]
-${checkBox4}          xpath:(//input[@type='checkbox'])[4]
-${clearText}          css:button[aria-label='clear button']
-${dropdownHeader}     css:#hv-assetinventory-sort-dropdown
-${firstCardHeader}    xpath:(//span[contains(@class,'title')])[1]
-${firstCheckbox}      css:input[value='id_0']
-${listViewButton}     css:#list-button
-${pageCurrent}        css:#hv-assetinventory-pagination-currentPage-input
-${pageLast}           css:#hv-assetinventory-pagination-lastPage-button
-${pageNavigator}      css:div[class=HvPagination-pageNavigator]
-<<<<<<< HEAD
-${pageNext}           css:#hv-assetinventory-pagination-nextPage-button
-${pagePrevious}       css:#hv-assetinventory-pagination-previousPage-button
-${pageSize}           css:#hv-assetinventory-pagination-pageSize
-${pageTotal}          css:#hv-assetinventory-pagination-totalPages
-=======
-${pageNext}           id:hv-assetinventory-pagination-nextPage-button
-${pagePrevious}       id:hv-assetinventory-pagination-previousPage-button
-${pageSize}           css:select
-${pageTotal}          id:hv-assetinventory-pagination-totalPages
->>>>>>> 12be7899
-${row1}               css:#listView ul>li:nth-child(1)
-${row2}               css:#listView ul>li:nth-child(2)
-${row3}               css:#listView ul>li:nth-child(3)
-${row4}               css:#listView ul>li:nth-child(4)
-${row5}               css:#listView ul>li:nth-child(5)
-${row6}               css:#listView ul>li:nth-child(6)
-${rows}               css:#listView ul>li
-${searchBox}          css:input[type=text]
-${secondCheckbox}     css:input[value='id_1']
-${sortTitleDesc}      css:#hv-assetinventory-sort-values-list-item-1
+*** Variables ***
+${card1}              css:#id_0-grid>div
+${card2}              css:#id_1-grid>div
+${card3}              css:#id_2-grid>div
+${card4}              css:#id_3-grid>div
+${card6}              css:#id_5-grid>div
+${cards}              css:#cardView>div
+${cardViewButton}     css:#card-button
+${checkBox1}          xpath:(//input[@type='checkbox'])[1]
+${checkBox2}          xpath:(//input[@type='checkbox'])[2]
+${checkBox3}          xpath:(//input[@type='checkbox'])[3]
+${checkBox4}          xpath:(//input[@type='checkbox'])[4]
+${clearText}          css:button[aria-label='clear button']
+${dropdownHeader}     css:#hv-assetinventory-sort-dropdown
+${firstCardHeader}    xpath:(//span[contains(@class,'title')])[1]
+${firstCheckbox}      css:input[value='id_0']
+${listViewButton}     css:#list-button
+${pageCurrent}        css:#hv-assetinventory-pagination-currentPage-input
+${pageLast}           css:#hv-assetinventory-pagination-lastPage-button
+${pageNavigator}      css:div[class=HvPagination-pageNavigator]
+${pageNext}           css:#hv-assetinventory-pagination-nextPage-button
+${pagePrevious}       css:#hv-assetinventory-pagination-previousPage-button
+${pageSize}           css:#hv-assetinventory-pagination-pageSize
+${pageTotal}          css:#hv-assetinventory-pagination-totalPages
+${row1}               css:#listView ul>li:nth-child(1)
+${row2}               css:#listView ul>li:nth-child(2)
+${row3}               css:#listView ul>li:nth-child(3)
+${row4}               css:#listView ul>li:nth-child(4)
+${row5}               css:#listView ul>li:nth-child(5)
+${row6}               css:#listView ul>li:nth-child(6)
+${rows}               css:#listView ul>li
+${searchBox}          css:input[type=text]
+${secondCheckbox}     css:input[value='id_1']
+${sortTitleDesc}      css:#hv-assetinventory-sort-values-list-item-1