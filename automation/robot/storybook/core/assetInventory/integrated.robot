--- conflicted
+++ resolved
@@ -1,14 +1,9 @@
 *** Setting ***
 Resource      _keywords.resource
 Test Setup    Run Keywords
-<<<<<<< HEAD
 ...           Go To    ${patterns}asset-inventory--configurations
-...           AND    Wait Until Element Is Visible    hv-assetinventory
+...           AND    Wait Until Element Is Enabled    hv-assetinventory
 Force Tags    v3
-=======
-...           Go To    ${components}asset-inventory--configurations
-...           AND    Wait Until Element Is Enabled    hv-assetinventory
->>>>>>> 12be7899
 
 
 *** Test Cases ***
