*** Setting ***
Resource      _resource.resource
Test Setup    Run Keywords
<<<<<<< HEAD
...           Go To    ${patterns}forms-formelement--main
=======
...           Go To    ${components}forms-form-element--main
>>>>>>> 920a91c5
...           AND    Wait Until Element Is Enabled    ${input}


*** Test Cases ***
show accepted adornment when inserted valid input and and focus goes out
    Input Text                       ${input}    Joao
    Press Keys                       NONE    TAB
    Wait Until Element Is Visible    ${adornment_accepted}
    Element Should Not Be Visible    ${adornment_failed}

show error adornment when inserted invalid input and and focus goes out
    Input Text                       ${input}    1234
    Press Keys                       NONE       TAB
    Wait Until Element Is Visible    ${adornment_failed}
    Element Should Not Be Visible    ${adornment_accepted}

does not show validation adornment icons when user is still typing
    Press Keys                       ${input}   Joao \
    Element Should Not Be Visible    ${adornment_accepted}
    Press Keys                       ${input}   123
    Element Should Not Be Visible    ${adornment_failed}

focus input when label is pressed
    Click Element                      ${label}
    Wait Until Element Is Visible      ${input}:focus
<|MERGE_RESOLUTION|>--- conflicted
+++ resolved
@@ -1,33 +1,29 @@
-*** Setting ***
-Resource      _resource.resource
-Test Setup    Run Keywords
-<<<<<<< HEAD
-...           Go To    ${patterns}forms-formelement--main
-=======
-...           Go To    ${components}forms-form-element--main
->>>>>>> 920a91c5
-...           AND    Wait Until Element Is Enabled    ${input}
-
-
-*** Test Cases ***
-show accepted adornment when inserted valid input and and focus goes out
-    Input Text                       ${input}    Joao
-    Press Keys                       NONE    TAB
-    Wait Until Element Is Visible    ${adornment_accepted}
-    Element Should Not Be Visible    ${adornment_failed}
-
-show error adornment when inserted invalid input and and focus goes out
-    Input Text                       ${input}    1234
-    Press Keys                       NONE       TAB
-    Wait Until Element Is Visible    ${adornment_failed}
-    Element Should Not Be Visible    ${adornment_accepted}
-
-does not show validation adornment icons when user is still typing
-    Press Keys                       ${input}   Joao \
-    Element Should Not Be Visible    ${adornment_accepted}
-    Press Keys                       ${input}   123
-    Element Should Not Be Visible    ${adornment_failed}
-
-focus input when label is pressed
-    Click Element                      ${label}
-    Wait Until Element Is Visible      ${input}:focus
+*** Setting ***
+Resource      _resource.resource
+Test Setup    Run Keywords
+...           Go To    ${patterns}forms-form-element--main
+...           AND    Wait Until Element Is Enabled    ${input}
+
+
+*** Test Cases ***
+show accepted adornment when inserted valid input and and focus goes out
+    Input Text                       ${input}    Joao
+    Press Keys                       NONE    TAB
+    Wait Until Element Is Visible    ${adornment_accepted}
+    Element Should Not Be Visible    ${adornment_failed}
+
+show error adornment when inserted invalid input and and focus goes out
+    Input Text                       ${input}    1234
+    Press Keys                       NONE       TAB
+    Wait Until Element Is Visible    ${adornment_failed}
+    Element Should Not Be Visible    ${adornment_accepted}
+
+does not show validation adornment icons when user is still typing
+    Press Keys                       ${input}   Joao \
+    Element Should Not Be Visible    ${adornment_accepted}
+    Press Keys                       ${input}   123
+    Element Should Not Be Visible    ${adornment_failed}
+
+focus input when label is pressed
+    Click Element                      ${label}
+    Wait Until Element Is Visible      ${input}:focus