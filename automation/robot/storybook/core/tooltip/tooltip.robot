*** Setting ***
Variables         ../../_resources/storybook_variables.yaml
Resource          ../../_resources/storybook_keywords.robot
Library           SeleniumLibrary
Suite Setup       open storybook
Test Setup        open tooltip sample
Suite Teardown    Close Browser
Force Tags        smoke


*** Variables ***
<<<<<<< HEAD
${tooltipPlaceholder}    css:button>p


*** Keywords ***
open tooltip sample
=======
${tooltipPlaceholder}    xpath://p[contains(.,'Hover here')]
${tooltip}               css:div[id|='mui-tooltip']
*** Test Cases ***


tooltip is triggered when mouse hover item
>>>>>>> 0dec388a
    Go To                            ${STORYBOOK_URL}/iframe.html?id=coretooltip--tooltip2
    Wait Until Element Is Visible    ${tooltipPlaceholder}    10s
   

*** Test Cases ***
tooltip is triggered and when mouse hover item
    Page Should Not Contain     Tooltips can showcase
    Mouse Over                  ${tooltipPlaceholder}
    Wait Until Page Contains    Tooltips can showcase    3s

tooltip is triggered when item is focused
<<<<<<< HEAD
    [Tags]    keyboard
    Page Should Not Contain     Tooltips can showcase
    Press Keys                  css:body                 TAB
    Wait Until Page Contains    Tooltips can showcase    5s

tooltip is dismissed when mouse leaves touch target
    # verified firefox webdriver error if this test case is precedent of first Test case
    Mouse Over                          ${tooltipPlaceholder}
    Wait Until Page Contains            Tooltips can showcase    3s
    Mouse Out                           ${tooltipPlaceholder}
    Wait Until Page Does Not Contain    Tooltips can showcase    3s

tooltip is dismissed when is removed the item focus
    [Tags]    keyboard
    Mouse Over                          ${tooltipPlaceholder}
    Wait Until Page Contains            Tooltips can showcase    5s
    Press Keys                          ${tooltipPlaceholder}    TAB
    Wait Until Page Does Not Contain    Tooltips can showcase    3s
=======
    [Tags]    keyboard    bug-infrastructure-ie
    Go To                                ${STORYBOOK_URL}/iframe.html?id=coretooltip--tooltip2
    Wait Until Element Is Enabled        ${tooltipPlaceholder}    10s
    Element Should Not Be Visible        ${tooltip}
    Press Keys                           css:button               TAB
    Wait Until Element Is Visible        ${tooltip}               5s
    Press Keys                           ${tooltip}               TAB
    Wait Until Element Is Not Visible    ${tooltip}               2s

tooltip is dismissed when is removed the item focus
    [Tags]    keyboard    bug-infrastructure-ie
    Go To                                ${STORYBOOK_URL}/iframe.html?id=coretooltip--tooltip2
    Wait Until Element Is Enabled        ${tooltipPlaceholder}    10s
    Element Should Not Be Visible        ${tooltip}               2s
    Mouse Over                           ${tooltipPlaceholder}
    Wait Until Element Is Visible        ${tooltip}               5s
    Press Keys                           ${tooltipPlaceholder}    TAB
    Wait Until Element Is Not Visible    ${tooltip}               2s
>>>>>>> 0dec388a
<|MERGE_RESOLUTION|>--- conflicted
+++ resolved
@@ -9,20 +9,12 @@
 
 
 *** Variables ***
-<<<<<<< HEAD
-${tooltipPlaceholder}    css:button>p
-
-
-*** Keywords ***
-open tooltip sample
-=======
 ${tooltipPlaceholder}    xpath://p[contains(.,'Hover here')]
 ${tooltip}               css:div[id|='mui-tooltip']
 *** Test Cases ***
 
 
 tooltip is triggered when mouse hover item
->>>>>>> 0dec388a
     Go To                            ${STORYBOOK_URL}/iframe.html?id=coretooltip--tooltip2
     Wait Until Element Is Visible    ${tooltipPlaceholder}    10s
    
@@ -34,26 +26,6 @@
     Wait Until Page Contains    Tooltips can showcase    3s
 
 tooltip is triggered when item is focused
-<<<<<<< HEAD
-    [Tags]    keyboard
-    Page Should Not Contain     Tooltips can showcase
-    Press Keys                  css:body                 TAB
-    Wait Until Page Contains    Tooltips can showcase    5s
-
-tooltip is dismissed when mouse leaves touch target
-    # verified firefox webdriver error if this test case is precedent of first Test case
-    Mouse Over                          ${tooltipPlaceholder}
-    Wait Until Page Contains            Tooltips can showcase    3s
-    Mouse Out                           ${tooltipPlaceholder}
-    Wait Until Page Does Not Contain    Tooltips can showcase    3s
-
-tooltip is dismissed when is removed the item focus
-    [Tags]    keyboard
-    Mouse Over                          ${tooltipPlaceholder}
-    Wait Until Page Contains            Tooltips can showcase    5s
-    Press Keys                          ${tooltipPlaceholder}    TAB
-    Wait Until Page Does Not Contain    Tooltips can showcase    3s
-=======
     [Tags]    keyboard    bug-infrastructure-ie
     Go To                                ${STORYBOOK_URL}/iframe.html?id=coretooltip--tooltip2
     Wait Until Element Is Enabled        ${tooltipPlaceholder}    10s
@@ -71,5 +43,4 @@
     Mouse Over                           ${tooltipPlaceholder}
     Wait Until Element Is Visible        ${tooltip}               5s
     Press Keys                           ${tooltipPlaceholder}    TAB
-    Wait Until Element Is Not Visible    ${tooltip}               2s
->>>>>>> 0dec388a
+    Wait Until Element Is Not Visible    ${tooltip}               2s