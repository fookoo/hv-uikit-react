*** Setting ***
Resource          _resources.resource
Test Template     Run Keyword
Force Tags        keyboard, v3


*** Test Cases ***
drop menu with ENTER           open menu    ENTER
drop menu with DOWN            open menu    ARROW_DOWN
close menu with ESCAPE         close menu    ESCAPE
close menu with TAB            close menu    TAB
focus next item                move focus    ${item1}    ARROW_DOWN    ${item2}
    [Documentation]            also test: Disabled menu items are focusable
focus previous item            move focus    ${item2}    ARROW_UP      ${item1}
focus first item               move focus    ${item2}    HOME          ${item1}
focus last item                move focus    ${item2}    END           ${item3}
from last item focus first     move focus    ${item3}    ARROW_DOWN    ${item1}
from first item focus last     move focus    ${item1}    ARROW_UP      ${item3}
focus button and close menu    move focus    ${item1}    TAB           ${dropDownMenu}

activates item and close menu when item is focused and is pressed ENTER
    [Template]    NONE
    Go To                                ${patterns}dropdown-menu--controlled
    Wait Until Page Contains Element     ${dropDownMenu}
    Click Element                        ${dropDownMenu}
    Wait Until Element Is Visible        ${item1}
    Press Keys                           NONE               ARROW_DOWN
    Element Should Be Focused            ${item2}
    Press Keys                           NONE               ENTER
    Wait Until Element Is Not Visible    ${item2}

focus page elements with TAB
    [Template]    NONE
<<<<<<< HEAD
    Go To                               ${patterns}dropdown-menu--keyboard-navigation
=======
    Go To                               ${tests}dropdown-menu--keyboard-navigation
>>>>>>> 8607ae8c
    Wait Until Page Contains Element    ${dropDownMenu}
    set focus and press keys            id:button1         TAB    TAB
    Element Should Be Focused           id:button2


*** Keywords ***
open menu
    [Documentation]    drop menu when is focused and is pressed keyboard
    [Arguments]    ${keyboard}
    Go To                               ${patterns}dropdown-menu--disabled-items
    Wait Until Page Contains Element    ${dropDownMenu}
    set focus and press keys            ${dropDownMenu}    ${keyboard}
    Wait Until Element Is Visible       ${item1}
    Element Should Be Focused           ${item1}

close menu
    [Documentation]    close menu when is focused and is pressed keyboard
    [Arguments]    ${keyboard}
    Go To                                ${patterns}dropdown-menu--disabled-items
    Wait Until Page Contains Element     ${dropDownMenu}
    Click Element                        ${dropDownMenu}
    Wait Until Element Is Visible        ${item1}
    Press Keys                           NONE               ${keyboard}
    Wait Until Element Is Not Visible    ${item1}

move focus
    [Documentation]    move focus from item to other is pressed keyboard
    [Arguments]    ${itemA}    ${keyboard}    ${itemB}
    Go To                               ${patterns}dropdown-menu--disabled-items
    Wait Until Page Contains Element    ${dropDownMenu}
    Click Element                       ${dropDownMenu}
    Wait Until Element Is Visible       ${itemA}
    Click Element                       ${itemA}
    Press Keys                          NONE               ${keyboard}
    Element Should Be Focused           ${itemB}
<|MERGE_RESOLUTION|>--- conflicted
+++ resolved
@@ -1,73 +1,69 @@
-*** Setting ***
-Resource          _resources.resource
-Test Template     Run Keyword
-Force Tags        keyboard, v3
-
-
-*** Test Cases ***
-drop menu with ENTER           open menu    ENTER
-drop menu with DOWN            open menu    ARROW_DOWN
-close menu with ESCAPE         close menu    ESCAPE
-close menu with TAB            close menu    TAB
-focus next item                move focus    ${item1}    ARROW_DOWN    ${item2}
-    [Documentation]            also test: Disabled menu items are focusable
-focus previous item            move focus    ${item2}    ARROW_UP      ${item1}
-focus first item               move focus    ${item2}    HOME          ${item1}
-focus last item                move focus    ${item2}    END           ${item3}
-from last item focus first     move focus    ${item3}    ARROW_DOWN    ${item1}
-from first item focus last     move focus    ${item1}    ARROW_UP      ${item3}
-focus button and close menu    move focus    ${item1}    TAB           ${dropDownMenu}
-
-activates item and close menu when item is focused and is pressed ENTER
-    [Template]    NONE
-    Go To                                ${patterns}dropdown-menu--controlled
-    Wait Until Page Contains Element     ${dropDownMenu}
-    Click Element                        ${dropDownMenu}
-    Wait Until Element Is Visible        ${item1}
-    Press Keys                           NONE               ARROW_DOWN
-    Element Should Be Focused            ${item2}
-    Press Keys                           NONE               ENTER
-    Wait Until Element Is Not Visible    ${item2}
-
-focus page elements with TAB
-    [Template]    NONE
-<<<<<<< HEAD
-    Go To                               ${patterns}dropdown-menu--keyboard-navigation
-=======
-    Go To                               ${tests}dropdown-menu--keyboard-navigation
->>>>>>> 8607ae8c
-    Wait Until Page Contains Element    ${dropDownMenu}
-    set focus and press keys            id:button1         TAB    TAB
-    Element Should Be Focused           id:button2
-
-
-*** Keywords ***
-open menu
-    [Documentation]    drop menu when is focused and is pressed keyboard
-    [Arguments]    ${keyboard}
-    Go To                               ${patterns}dropdown-menu--disabled-items
-    Wait Until Page Contains Element    ${dropDownMenu}
-    set focus and press keys            ${dropDownMenu}    ${keyboard}
-    Wait Until Element Is Visible       ${item1}
-    Element Should Be Focused           ${item1}
-
-close menu
-    [Documentation]    close menu when is focused and is pressed keyboard
-    [Arguments]    ${keyboard}
-    Go To                                ${patterns}dropdown-menu--disabled-items
-    Wait Until Page Contains Element     ${dropDownMenu}
-    Click Element                        ${dropDownMenu}
-    Wait Until Element Is Visible        ${item1}
-    Press Keys                           NONE               ${keyboard}
-    Wait Until Element Is Not Visible    ${item1}
-
-move focus
-    [Documentation]    move focus from item to other is pressed keyboard
-    [Arguments]    ${itemA}    ${keyboard}    ${itemB}
-    Go To                               ${patterns}dropdown-menu--disabled-items
-    Wait Until Page Contains Element    ${dropDownMenu}
-    Click Element                       ${dropDownMenu}
-    Wait Until Element Is Visible       ${itemA}
-    Click Element                       ${itemA}
-    Press Keys                          NONE               ${keyboard}
-    Element Should Be Focused           ${itemB}
+*** Setting ***
+Resource          _resources.resource
+Test Template     Run Keyword
+Force Tags        keyboard, v3
+
+
+*** Test Cases ***
+drop menu with ENTER           open menu    ENTER
+drop menu with DOWN            open menu    ARROW_DOWN
+close menu with ESCAPE         close menu    ESCAPE
+close menu with TAB            close menu    TAB
+focus next item                move focus    ${item1}    ARROW_DOWN    ${item2}
+    [Documentation]            also test: Disabled menu items are focusable
+focus previous item            move focus    ${item2}    ARROW_UP      ${item1}
+focus first item               move focus    ${item2}    HOME          ${item1}
+focus last item                move focus    ${item2}    END           ${item3}
+from last item focus first     move focus    ${item3}    ARROW_DOWN    ${item1}
+from first item focus last     move focus    ${item1}    ARROW_UP      ${item3}
+focus button and close menu    move focus    ${item1}    TAB           ${dropDownMenu}
+
+activates item and close menu when item is focused and is pressed ENTER
+    [Template]    NONE
+    Go To                                ${patterns}dropdown-menu--controlled
+    Wait Until Page Contains Element     ${dropDownMenu}
+    Click Element                        ${dropDownMenu}
+    Wait Until Element Is Visible        ${item1}
+    Press Keys                           NONE               ARROW_DOWN
+    Element Should Be Focused            ${item2}
+    Press Keys                           NONE               ENTER
+    Wait Until Element Is Not Visible    ${item2}
+
+focus page elements with TAB
+    [Template]    NONE
+    Go To                               ${tests}dropdown-menu--keyboard-navigation
+    Wait Until Page Contains Element    ${dropDownMenu}
+    set focus and press keys            id:button1         TAB    TAB
+    Element Should Be Focused           id:button2
+
+
+*** Keywords ***
+open menu
+    [Documentation]    drop menu when is focused and is pressed keyboard
+    [Arguments]    ${keyboard}
+    Go To                               ${patterns}dropdown-menu--disabled-items
+    Wait Until Page Contains Element    ${dropDownMenu}
+    set focus and press keys            ${dropDownMenu}    ${keyboard}
+    Wait Until Element Is Visible       ${item1}
+    Element Should Be Focused           ${item1}
+
+close menu
+    [Documentation]    close menu when is focused and is pressed keyboard
+    [Arguments]    ${keyboard}
+    Go To                                ${patterns}dropdown-menu--disabled-items
+    Wait Until Page Contains Element     ${dropDownMenu}
+    Click Element                        ${dropDownMenu}
+    Wait Until Element Is Visible        ${item1}
+    Press Keys                           NONE               ${keyboard}
+    Wait Until Element Is Not Visible    ${item1}
+
+move focus
+    [Documentation]    move focus from item to other is pressed keyboard
+    [Arguments]    ${itemA}    ${keyboard}    ${itemB}
+    Go To                               ${patterns}dropdown-menu--disabled-items
+    Wait Until Page Contains Element    ${dropDownMenu}
+    Click Element                       ${dropDownMenu}
+    Wait Until Element Is Visible       ${itemA}
+    Click Element                       ${itemA}
+    Press Keys                          NONE               ${keyboard}
+    Element Should Be Focused           ${itemB}