*** Setting ***
Force Tags  v3
Resource    ../_keywords.resource
Variables         variables.yaml


*** Test Cases ***
controlled card selection by switch
<<<<<<< HEAD
  Go To                             ${patterns}card--all-components
  Wait Until Element Is Enabled     ${checkbox}
  Checkbox Should Not Be Selected   ${checkbox}
=======
  Go To                             ${tests}card--controlled
  Wait Until Element Is Enabled     controller
  Checkbox Should Not Be Selected   ${Checkbox}
>>>>>>> 8607ae8c
  Click Element                     controller
  Checkbox Should Be Selected       ${checkbox}<|MERGE_RESOLUTION|>--- conflicted
+++ resolved
@@ -6,14 +6,8 @@
 
 *** Test Cases ***
 controlled card selection by switch
-<<<<<<< HEAD
-  Go To                             ${patterns}card--all-components
+  Go To                             ${tests}card--all-components
   Wait Until Element Is Enabled     ${checkbox}
   Checkbox Should Not Be Selected   ${checkbox}
-=======
-  Go To                             ${tests}card--controlled
-  Wait Until Element Is Enabled     controller
-  Checkbox Should Not Be Selected   ${Checkbox}
->>>>>>> 8607ae8c
   Click Element                     controller
   Checkbox Should Be Selected       ${checkbox}