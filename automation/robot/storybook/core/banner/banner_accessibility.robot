--- conflicted
+++ resolved
@@ -14,8 +14,4 @@
     ...    = ATTENTION! =
     ...    the *6 errors* related with: https://github.com/pentaho/hv-uikit-react/issues/678
     ...    ---
-<<<<<<< HEAD
-    pa11y should not find errors    ${pa11y_script}
-=======
-    pa11y result should be equal as file    ${url}banner8    ${CURDIR}/WCAG2AA_banner8.json
->>>>>>> 0dec388a
+    pa11y should not find errors    ${url}