--- conflicted
+++ resolved
@@ -1,32 +1,27 @@
-*** Setting ***
-Variables         ../../_resources/storybook_variables.yaml
-Resource          _resources/button_keywords.robot
-Library           SeleniumLibrary
-Suite Setup       open storybook button page
-Suite Teardown    Close Browser
-Test Template     Test button state transition between focus-default
-<<<<<<< HEAD
-Force Tags        smoke
-=======
-Force Tags        smoke    bug-edge-webdriver    bug-infrastructure-ie
->>>>>>> 0dec388a
-
-
-*** Keywords ***
-Test button state transition between focus-default
-    [Arguments]        ${button_locator}
-    [Documentation]
-    ...                verify button lost the focus state when is clicked other element
-    Set Focus To Element             ${button_locator}
-    Element Should Be Focused        ${button_locator}
-    Press Keys                       NONE                 TAB
-    Element Should Be Enabled        ${button_locator}
-    verify element is not focused    ${button_locator}
-
-
-*** Test Cases ***                               button_locator
-remove focus on default button                   default
-remove focus on secondary button                 secondary
-remove focus on ghost button                     ghost
-remove focus on ghost Secondary button           ghostSecondary
-remove focus on semantic button                  semantic
+*** Setting ***
+Variables         ../../_resources/storybook_variables.yaml
+Resource          _resources/button_keywords.robot
+Library           SeleniumLibrary
+Suite Setup       open storybook button page
+Suite Teardown    Close Browser
+Test Template     Test button state transition between focus-default
+Force Tags        smoke    bug-edge-webdriver    bug-infrastructure-ie
+
+*** Keywords ***
+Test button state transition between focus-default
+    [Arguments]        ${button_locator}
+    [Documentation]
+    ...                verify button lost the focus state when is clicked other element
+    Set Focus To Element             ${button_locator}
+    Element Should Be Focused        ${button_locator}
+    Press Keys                       NONE                 TAB
+    Element Should Be Enabled        ${button_locator}
+    verify element is not focused    ${button_locator}
+
+
+*** Test Cases ***                               button_locator
+remove focus on default button                   default
+remove focus on secondary button                 secondary
+remove focus on ghost button                     ghost
+remove focus on ghost Secondary button           ghostSecondary
+remove focus on semantic button                  semantic