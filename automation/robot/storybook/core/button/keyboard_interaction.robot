--- conflicted
+++ resolved
@@ -1,11 +1,7 @@
 *** Setting ***
 Resource       ../_keywords.resource
 Suite Setup    Run Keywords
-<<<<<<< HEAD
-...            Go To    ${patterns}button--smoke-tests
-=======
 ...            Go To    ${tests}button--smoke-tests
->>>>>>> 8607ae8c
 ...            AND    Wait Until Element Is Visible    css:button
 Force Tags     keyboard
 
